import { useState } from "react";
import type { ActionManager } from "../actions/manager";
import type {
  ExcalidrawElement,
  ExcalidrawElementType,
  NonDeletedElementsMap,
  NonDeletedSceneElementsMap,
} from "../element/types";
import { t } from "../i18n";
import { useDevice } from "./App";
import {
  canChangeRoundness,
  canHaveArrowheads,
  getTargetElements,
  hasBackground,
  hasStrokeStyle,
  hasStrokeWidth,
} from "../scene";
import { SHAPES } from "../shapes";
import type { AppClassProperties, AppProps, UIAppState, Zoom } from "../types";
import { capitalizeString, isTransparent } from "../utils";
import Stack from "./Stack";
import { ToolButton } from "./ToolButton";
<<<<<<< HEAD
import { SubtypeShapeActions } from "./Subtypes";
import { hasStrokeColor } from "../scene/comparisons";
=======
import { hasStrokeColor, toolIsArrow } from "../scene/comparisons";
>>>>>>> 47ee8a00
import { trackEvent } from "../analytics";
import {
  hasBoundTextElement,
  isElbowArrow,
  isLinearElement,
  isTextElement,
} from "../element/typeChecks";
import clsx from "clsx";
import { actionToggleZenMode } from "../actions";
import { Tooltip } from "./Tooltip";
import {
  shouldAllowVerticalAlign,
  suppportsHorizontalAlign,
} from "../element/textElement";

import "./Actions.scss";
import DropdownMenu from "./dropdownMenu/DropdownMenu";
import {
  EmbedIcon,
  extraToolsIcon,
  frameToolIcon,
  mermaidLogoIcon,
  laserPointerToolIcon,
  MagicIcon,
} from "./icons";
import { KEYS } from "../keys";
import { useTunnels } from "../context/tunnels";
import { CLASSES } from "../constants";

export const canChangeStrokeColor = (
  appState: UIAppState,
  targetElements: ExcalidrawElement[],
) => {
  let commonSelectedType: ExcalidrawElementType | null =
    targetElements[0]?.type || null;

  for (const element of targetElements) {
    if (element.type !== commonSelectedType) {
      commonSelectedType = null;
      break;
    }
  }

  return (
    (hasStrokeColor(appState.activeTool.type) &&
      appState.activeTool.type !== "image" &&
      commonSelectedType !== "image" &&
      commonSelectedType !== "frame" &&
      commonSelectedType !== "magicframe") ||
    targetElements.some((element) => hasStrokeColor(element.type))
  );
};

export const canChangeBackgroundColor = (
  appState: UIAppState,
  targetElements: ExcalidrawElement[],
) => {
  return (
    hasBackground(appState.activeTool.type) ||
    targetElements.some((element) => hasBackground(element.type))
  );
};

export const SelectedShapeActions = ({
  appState,
  elementsMap,
  renderAction,
}: {
  appState: UIAppState;
  elementsMap: NonDeletedElementsMap | NonDeletedSceneElementsMap;
  renderAction: ActionManager["renderAction"];
}) => {
  const targetElements = getTargetElements(elementsMap, appState);

  let isSingleElementBoundContainer = false;
  if (
    targetElements.length === 2 &&
    (hasBoundTextElement(targetElements[0]) ||
      hasBoundTextElement(targetElements[1]))
  ) {
    isSingleElementBoundContainer = true;
  }
  const isEditingTextOrNewElement = Boolean(
    appState.editingTextElement || appState.newElement,
  );
  const device = useDevice();
  const isRTL = document.documentElement.getAttribute("dir") === "rtl";

  const showFillIcons =
    (hasBackground(appState.activeTool.type) &&
      !isTransparent(appState.currentItemBackgroundColor)) ||
    targetElements.some(
      (element) =>
        hasBackground(element.type) && !isTransparent(element.backgroundColor),
    );

  const showLinkIcon =
    targetElements.length === 1 || isSingleElementBoundContainer;

  const showLineEditorAction =
    !appState.editingLinearElement &&
    targetElements.length === 1 &&
    isLinearElement(targetElements[0]) &&
    !isElbowArrow(targetElements[0]);

  return (
    <div className="panelColumn">
      <div>
        {canChangeStrokeColor(appState, targetElements) &&
          renderAction("changeStrokeColor")}
      </div>
      {canChangeBackgroundColor(appState, targetElements) && (
        <div>{renderAction("changeBackgroundColor")}</div>
      )}
      <SubtypeShapeActions elements={targetElements} />
      {showFillIcons && renderAction("changeFillStyle")}

      {(hasStrokeWidth(appState.activeTool.type) ||
        targetElements.some((element) => hasStrokeWidth(element.type))) &&
        renderAction("changeStrokeWidth")}

      {(appState.activeTool.type === "freedraw" ||
        targetElements.some((element) => element.type === "freedraw")) &&
        renderAction("changeStrokeShape")}

      {(hasStrokeStyle(appState.activeTool.type) ||
        targetElements.some((element) => hasStrokeStyle(element.type))) && (
        <>
          {renderAction("changeStrokeStyle")}
          {renderAction("changeSloppiness")}
        </>
      )}

      {(canChangeRoundness(appState.activeTool.type) ||
        targetElements.some((element) => canChangeRoundness(element.type))) && (
        <>{renderAction("changeRoundness")}</>
      )}

      {(toolIsArrow(appState.activeTool.type) ||
        targetElements.some((element) => toolIsArrow(element.type))) && (
        <>{renderAction("changeArrowType")}</>
      )}

      {(appState.activeTool.type === "text" ||
        targetElements.some(isTextElement)) && (
        <>
          {renderAction("changeFontFamily")}
          {renderAction("changeFontSize")}
          {(appState.activeTool.type === "text" ||
            suppportsHorizontalAlign(targetElements, elementsMap)) &&
            renderAction("changeTextAlign")}
        </>
      )}

      {shouldAllowVerticalAlign(targetElements, elementsMap) &&
        renderAction("changeVerticalAlign")}
      {(canHaveArrowheads(appState.activeTool.type) ||
        targetElements.some((element) => canHaveArrowheads(element.type))) && (
        <>{renderAction("changeArrowhead")}</>
      )}

      {renderAction("changeOpacity")}

      <fieldset>
        <legend>{t("labels.layers")}</legend>
        <div className="buttonList">
          {renderAction("sendToBack")}
          {renderAction("sendBackward")}
          {renderAction("bringForward")}
          {renderAction("bringToFront")}
        </div>
      </fieldset>

      {targetElements.length > 1 && !isSingleElementBoundContainer && (
        <fieldset>
          <legend>{t("labels.align")}</legend>
          <div className="buttonList">
            {
              // swap this order for RTL so the button positions always match their action
              // (i.e. the leftmost button aligns left)
            }
            {isRTL ? (
              <>
                {renderAction("alignRight")}
                {renderAction("alignHorizontallyCentered")}
                {renderAction("alignLeft")}
              </>
            ) : (
              <>
                {renderAction("alignLeft")}
                {renderAction("alignHorizontallyCentered")}
                {renderAction("alignRight")}
              </>
            )}
            {targetElements.length > 2 &&
              renderAction("distributeHorizontally")}
            {/* breaks the row ˇˇ */}
            <div style={{ flexBasis: "100%", height: 0 }} />
            <div
              style={{
                display: "flex",
                flexWrap: "wrap",
                gap: ".5rem",
                marginTop: "-0.5rem",
              }}
            >
              {renderAction("alignTop")}
              {renderAction("alignVerticallyCentered")}
              {renderAction("alignBottom")}
              {targetElements.length > 2 &&
                renderAction("distributeVertically")}
            </div>
          </div>
        </fieldset>
      )}
      {!isEditingTextOrNewElement && targetElements.length > 0 && (
        <fieldset>
          <legend>{t("labels.actions")}</legend>
          <div className="buttonList">
            {!device.editor.isMobile && renderAction("duplicateSelection")}
            {!device.editor.isMobile && renderAction("deleteSelectedElements")}
            {renderAction("group")}
            {renderAction("ungroup")}
            {showLinkIcon && renderAction("hyperlink")}
            {showLineEditorAction && renderAction("toggleLinearEditor")}
          </div>
        </fieldset>
      )}
    </div>
  );
};

export const ShapesSwitcher = ({
  activeTool,
  appState,
  app,
  UIOptions,
}: {
  activeTool: UIAppState["activeTool"];
  appState: UIAppState;
  app: AppClassProperties;
  UIOptions: AppProps["UIOptions"];
}) => {
  const [isExtraToolsMenuOpen, setIsExtraToolsMenuOpen] = useState(false);

  const frameToolSelected = activeTool.type === "frame";
  const laserToolSelected = activeTool.type === "laser";
  const embeddableToolSelected = activeTool.type === "embeddable";

  const { TTDDialogTriggerTunnel } = useTunnels();

  return (
    <>
      {SHAPES.map(({ value, icon, key, numericKey, fillable }, index) => {
        if (
          UIOptions.tools?.[
            value as Extract<typeof value, keyof AppProps["UIOptions"]["tools"]>
          ] === false
        ) {
          return null;
        }

        const label = t(`toolBar.${value}`);
        const letter =
          key && capitalizeString(typeof key === "string" ? key : key[0]);
        const shortcut = letter
          ? `${letter} ${t("helpDialog.or")} ${numericKey}`
          : `${numericKey}`;
        return (
          <ToolButton
            className={clsx("Shape", { fillable })}
            key={value}
            type="radio"
            icon={icon}
            checked={activeTool.type === value}
            name="editor-current-shape"
            title={`${capitalizeString(label)} — ${shortcut}`}
            keyBindingLabel={numericKey || letter}
            aria-label={capitalizeString(label)}
            aria-keyshortcuts={shortcut}
            data-testid={`toolbar-${value}`}
            onPointerDown={({ pointerType }) => {
              if (!appState.penDetected && pointerType === "pen") {
                app.togglePenMode(true);
              }
            }}
            onChange={({ pointerType }) => {
              if (appState.activeTool.type !== value) {
                trackEvent("toolbar", value, "ui");
              }
              if (value === "image") {
                app.setActiveTool({
                  type: value,
                  insertOnCanvasDirectly: pointerType !== "mouse",
                });
              } else {
                app.setActiveTool({ type: value });
              }
            }}
          />
        );
      })}
      <div className="App-toolbar__divider" />

      <DropdownMenu open={isExtraToolsMenuOpen}>
        <DropdownMenu.Trigger
          className={clsx("App-toolbar__extra-tools-trigger", {
            "App-toolbar__extra-tools-trigger--selected":
              frameToolSelected ||
              embeddableToolSelected ||
              // in collab we're already highlighting the laser button
              // outside toolbar, so let's not highlight extra-tools button
              // on top of it
              (laserToolSelected && !app.props.isCollaborating),
          })}
          onToggle={() => setIsExtraToolsMenuOpen(!isExtraToolsMenuOpen)}
          title={t("toolBar.extraTools")}
        >
          {extraToolsIcon}
          {app.props.aiEnabled !== false && (
            <div
              style={{
                display: "inline-flex",
                marginLeft: "auto",
                padding: "2px 4px",
                borderRadius: 6,
                fontSize: 8,
                fontFamily: "Cascadia, monospace",
                position: "absolute",
                background: "var(--color-promo)",
                color: "var(--color-surface-lowest)",
                bottom: 3,
                right: 4,
              }}
            >
              AI
            </div>
          )}
        </DropdownMenu.Trigger>
        <DropdownMenu.Content
          onClickOutside={() => setIsExtraToolsMenuOpen(false)}
          onSelect={() => setIsExtraToolsMenuOpen(false)}
          className="App-toolbar__extra-tools-dropdown"
        >
          <DropdownMenu.Item
            onSelect={() => app.setActiveTool({ type: "frame" })}
            icon={frameToolIcon}
            shortcut={KEYS.F.toLocaleUpperCase()}
            data-testid="toolbar-frame"
            selected={frameToolSelected}
          >
            {t("toolBar.frame")}
          </DropdownMenu.Item>
          <DropdownMenu.Item
            onSelect={() => app.setActiveTool({ type: "embeddable" })}
            icon={EmbedIcon}
            data-testid="toolbar-embeddable"
            selected={embeddableToolSelected}
          >
            {t("toolBar.embeddable")}
          </DropdownMenu.Item>
          <DropdownMenu.Item
            onSelect={() => app.setActiveTool({ type: "laser" })}
            icon={laserPointerToolIcon}
            data-testid="toolbar-laser"
            selected={laserToolSelected}
            shortcut={KEYS.K.toLocaleUpperCase()}
          >
            {t("toolBar.laser")}
          </DropdownMenu.Item>
          <div style={{ margin: "6px 0", fontSize: 14, fontWeight: 600 }}>
            Generate
          </div>
          {app.props.aiEnabled !== false && <TTDDialogTriggerTunnel.Out />}
          <DropdownMenu.Item
            onSelect={() => app.setOpenDialog({ name: "ttd", tab: "mermaid" })}
            icon={mermaidLogoIcon}
            data-testid="toolbar-embeddable"
          >
            {t("toolBar.mermaidToExcalidraw")}
          </DropdownMenu.Item>
          {app.props.aiEnabled !== false && app.plugins.diagramToCode && (
            <>
              <DropdownMenu.Item
                onSelect={() => app.onMagicframeToolSelect()}
                icon={MagicIcon}
                data-testid="toolbar-magicframe"
              >
                {t("toolBar.magicframe")}
                <DropdownMenu.Item.Badge>AI</DropdownMenu.Item.Badge>
              </DropdownMenu.Item>
            </>
          )}
        </DropdownMenu.Content>
      </DropdownMenu>
    </>
  );
};

export const ZoomActions = ({
  renderAction,
  zoom,
}: {
  renderAction: ActionManager["renderAction"];
  zoom: Zoom;
}) => (
  <Stack.Col gap={1} className={CLASSES.ZOOM_ACTIONS}>
    <Stack.Row align="center">
      {renderAction("zoomOut")}
      {renderAction("resetZoom")}
      {renderAction("zoomIn")}
    </Stack.Row>
  </Stack.Col>
);

export const UndoRedoActions = ({
  renderAction,
  className,
}: {
  renderAction: ActionManager["renderAction"];
  className?: string;
}) => (
  <div className={`undo-redo-buttons ${className}`}>
    <div className="undo-button-container">
      <Tooltip label={t("buttons.undo")}>{renderAction("undo")}</Tooltip>
    </div>
    <div className="redo-button-container">
      <Tooltip label={t("buttons.redo")}> {renderAction("redo")}</Tooltip>
    </div>
  </div>
);

export const ExitZenModeAction = ({
  actionManager,
  showExitZenModeBtn,
}: {
  actionManager: ActionManager;
  showExitZenModeBtn: boolean;
}) => (
  <button
    type="button"
    className={clsx("disable-zen-mode", {
      "disable-zen-mode--visible": showExitZenModeBtn,
    })}
    onClick={() => actionManager.executeAction(actionToggleZenMode)}
  >
    {t("buttons.exitZenMode")}
  </button>
);

export const FinalizeAction = ({
  renderAction,
  className,
}: {
  renderAction: ActionManager["renderAction"];
  className?: string;
}) => (
  <div className={`finalize-button ${className}`}>
    {renderAction("finalize", { size: "small" })}
  </div>
);<|MERGE_RESOLUTION|>--- conflicted
+++ resolved
@@ -21,12 +21,8 @@
 import { capitalizeString, isTransparent } from "../utils";
 import Stack from "./Stack";
 import { ToolButton } from "./ToolButton";
-<<<<<<< HEAD
 import { SubtypeShapeActions } from "./Subtypes";
-import { hasStrokeColor } from "../scene/comparisons";
-=======
 import { hasStrokeColor, toolIsArrow } from "../scene/comparisons";
->>>>>>> 47ee8a00
 import { trackEvent } from "../analytics";
 import {
   hasBoundTextElement,
