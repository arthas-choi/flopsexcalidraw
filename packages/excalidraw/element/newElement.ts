--- conflicted
+++ resolved
@@ -41,7 +41,7 @@
   VERTICAL_ALIGN,
 } from "../constants";
 import type { MarkOptional, Merge, Mutable } from "../utility-types";
-<<<<<<< HEAD
+import { getLineHeight } from "../fonts";
 import { getSubtypeMethods, isValidSubtype } from "./subtypes";
 
 export const maybeGetSubtypeProps = (
@@ -66,9 +66,6 @@
   }
   return data as typeof obj;
 };
-=======
-import { getLineHeight } from "../fonts";
->>>>>>> 62228e0b
 
 export type ElementConstructorOpts = MarkOptional<
   Omit<ExcalidrawGenericElement, "id" | "type" | "isDeleted" | "updated">,
@@ -308,23 +305,15 @@
   width: number;
   height: number;
 } => {
-<<<<<<< HEAD
-  const { width: nextWidth, height: nextHeight } = measureTextElement(element, {
+  let { width: nextWidth, height: nextHeight } = measureTextElement(element, {
     text: nextText,
   });
-=======
-  let { width: nextWidth, height: nextHeight } = measureText(
-    nextText,
-    getFontString(element),
-    element.lineHeight,
-  );
 
   // wrapped text
   if (!element.autoResize) {
     nextWidth = element.width;
   }
 
->>>>>>> 62228e0b
   const { textAlign, verticalAlign } = element;
   let x: number;
   let y: number;
@@ -389,23 +378,15 @@
   if (textElement.isDeleted) {
     return;
   }
-<<<<<<< HEAD
-  if (container) {
+  if (container || !textElement.autoResize) {
     text = wrapTextElement(
       textElement,
-      getBoundTextMaxWidth(container, textElement),
+      container
+        ? getBoundTextMaxWidth(container, textElement)
+        : textElement.width,
       {
         text,
       },
-=======
-  if (container || !textElement.autoResize) {
-    text = wrapText(
-      text,
-      getFontString(textElement),
-      container
-        ? getBoundTextMaxWidth(container, textElement)
-        : textElement.width,
->>>>>>> 62228e0b
     );
   }
   const dimensions = getAdjustedDimensions(textElement, elementsMap, text);
