--- conflicted
+++ resolved
@@ -28,7 +28,6 @@
   getContainerDims,
   getContainerElement,
   getTextElementAngle,
-  measureText,
   getTextWidth,
   measureText,
   normalizeText,
@@ -158,24 +157,23 @@
     if (updatedTextElement && isTextElement(updatedTextElement)) {
       let coordX = updatedTextElement.x;
       let coordY = updatedTextElement.y;
-      let eCoordY = coordY;
       const container = getContainerElement(updatedTextElement);
-
-<<<<<<< HEAD
+      let maxWidth = updatedTextElement.width;
+
       // Editing metrics
       const eMetrics = measureText(
-        updatedTextElement.originalText,
+        container && updatedTextElement.containerId
+          ? wrapText(
+              updatedTextElement.originalText,
+              getFontString(updatedTextElement),
+              getMaxContainerWidth(container),
+            )
+          : updatedTextElement.originalText,
         getFontString(updatedTextElement),
-        container ? getContainerDims(container).width : null,
       );
 
-      let maxWidth = eMetrics.width;
       let maxHeight = eMetrics.height;
-      const width = eMetrics.width;
-=======
-      let maxHeight = updatedTextElement.height;
-      let textElementWidth = updatedTextElement.width;
->>>>>>> 0e95e2b3
+      let textElementWidth = Math.max(updatedTextElement.width, eMetrics.width);
       // Set to element height by default since that's
       // what is going to be used for unbounded text
       let textElementHeight = Math.max(updatedTextElement.height, maxHeight);
@@ -189,7 +187,6 @@
             );
           coordX = boundTextCoords.x;
           coordY = boundTextCoords.y;
-          eCoordY = coordY;
         }
         const propertiesUpdated = textPropertiesUpdated(
           updatedTextElement,
@@ -206,7 +203,11 @@
           const font = getFontString(updatedTextElement);
           textElementHeight =
             getApproxLineHeight(font) *
-            updatedTextElement.text.split("\n").length;
+            wrapText(
+              updatedTextElement.originalText,
+              font,
+              getMaxContainerWidth(container),
+            ).split("\n").length;
           textElementHeight = Math.max(
             textElementHeight,
             updatedTextElement.height,
@@ -262,29 +263,15 @@
           if (verticalAlign === VERTICAL_ALIGN.MIDDLE) {
             if (!isArrowElement(container)) {
               coordY =
-<<<<<<< HEAD
-                container.y + containerDims.height / 2 - textElementHeight / 2;
-              eCoordY = coordY + textElementHeight / 2 - eMetrics.height / 2;
-            }
-          }
-          if (verticalAlign === VERTICAL_ALIGN.BOTTOM) {
-            coordY =
-              container.y +
-              containerDims.height -
-              textElementHeight -
-              getBoundTextElementOffset(updatedTextElement);
-            eCoordY = coordY + textElementHeight - eMetrics.height;
-=======
                 containerCoords.y + maxHeight / 2 - textElementHeight / 2;
             }
           }
           if (verticalAlign === VERTICAL_ALIGN.BOTTOM) {
             coordY = containerCoords.y + (maxHeight - textElementHeight);
->>>>>>> 0e95e2b3
           }
         }
       }
-      const [viewportX, viewportY] = getViewportCoords(coordX, eCoordY);
+      const [viewportX, viewportY] = getViewportCoords(coordX, coordY);
       const initialSelectionStart = editable.selectionStart;
       const initialSelectionEnd = editable.selectionEnd;
       const initialLength = editable.value.length;
@@ -310,7 +297,6 @@
       if (!container) {
         maxWidth = (appState.width - 8 - viewportX) / appState.zoom.value;
       }
-<<<<<<< HEAD
       // Horizontal offset in case updatedTextElement has a non-WYSIWYG subtype
       const offWidth = container
         ? Math.min(
@@ -327,12 +313,12 @@
           : 0;
       const { width: w, height: h } = updatedTextElement;
 
-=======
+      let transformWidth = updatedTextElement.width;
       // As firefox, Safari needs little higher dimensions on DOM
       if (isFirefox || isSafari) {
         textElementWidth += 0.5;
-      }
->>>>>>> 0e95e2b3
+        transformWidth += 0.5;
+      }
       // Make sure text editor height doesn't go beyond viewport
       const editorMaxHeight =
         (appState.height - viewportY) / appState.zoom.value;
@@ -340,20 +326,15 @@
         font: getFontString(updatedTextElement),
         // must be defined *after* font ¯\_(ツ)_/¯
         lineHeight: `${lineHeight}px`,
-        width: `${textElementWidth}px`,
+        width: `${Math.min(textElementWidth, maxWidth)}px`,
         height: `${textElementHeight}px`,
         left: `${viewportX}px`,
         top: `${viewportY}px`,
         transformOrigin: `${w / 2}px ${h / 2}px`,
         transform: getTransform(
-<<<<<<< HEAD
           offsetX,
-          updatedTextElement.width,
+          transformWidth,
           updatedTextElement.height,
-=======
-          textElementWidth,
-          textElementHeight,
->>>>>>> 0e95e2b3
           getTextElementAngle(updatedTextElement),
           appState,
           maxWidth,
