import { ExcalidrawElement } from "./types";
import Scene from "../scene/Scene";
import { getSizeFromPoints } from "../points";
import { randomInteger } from "../random";
import { Point } from "../types";
import { getUpdatedTimestamp } from "../utils";
import { Mutable } from "../utility-types";
<<<<<<< HEAD
import { maybeGetSubtypeProps } from "./newElement";
import { getSubtypeMethods } from "../subtypes";
=======
import { ShapeCache } from "../scene/ShapeCache";
>>>>>>> 56c21529

type ElementUpdate<TElement extends ExcalidrawElement> = Omit<
  Partial<TElement>,
  "id" | "version" | "versionNonce"
>;

const cleanUpdates = <TElement extends Mutable<ExcalidrawElement>>(
  element: TElement,
  updates: ElementUpdate<TElement>,
): ElementUpdate<TElement> => {
  const subtype = maybeGetSubtypeProps(element, element.type).subtype;
  const map = getSubtypeMethods(subtype);
  return map?.clean ? (map.clean(updates) as typeof updates) : updates;
};

// This function tracks updates of text elements for the purposes for collaboration.
// The version is used to compare updates when more than one user is working in
// the same drawing. Note: this will trigger the component to update. Make sure you
// are calling it either from a React event handler or within unstable_batchedUpdates().
export const mutateElement = <TElement extends Mutable<ExcalidrawElement>>(
  element: TElement,
  updates: ElementUpdate<TElement>,
  informMutation = true,
): TElement => {
  let didChange = false;
  let increment = false;
  const oldUpdates = cleanUpdates(element, updates);

  // casting to any because can't use `in` operator
  // (see https://github.com/microsoft/TypeScript/issues/21732)
  const { points, fileId } = updates as any;

  if (typeof points !== "undefined") {
    updates = { ...getSizeFromPoints(points), ...updates };
  }

  for (const key in updates) {
    const value = (updates as any)[key];
    if (typeof value !== "undefined") {
      if (
        (element as any)[key] === value &&
        // if object, always update because its attrs could have changed
        // (except for specific keys we handle below)
        (typeof value !== "object" ||
          value === null ||
          key === "groupIds" ||
          key === "scale")
      ) {
        continue;
      }

      if (key === "scale") {
        const prevScale = (element as any)[key];
        const nextScale = value;
        if (prevScale[0] === nextScale[0] && prevScale[1] === nextScale[1]) {
          continue;
        }
      } else if (key === "points") {
        const prevPoints = (element as any)[key];
        const nextPoints = value;
        if (prevPoints.length === nextPoints.length) {
          let didChangePoints = false;
          let index = prevPoints.length;
          while (--index) {
            const prevPoint: Point = prevPoints[index];
            const nextPoint: Point = nextPoints[index];
            if (
              prevPoint[0] !== nextPoint[0] ||
              prevPoint[1] !== nextPoint[1]
            ) {
              didChangePoints = true;
              break;
            }
          }
          if (!didChangePoints) {
            key in oldUpdates && (increment = true);
            continue;
          }
        }
      }

      (element as any)[key] = value;
      didChange = true;
      key in oldUpdates && (increment = true);
    }
  }
  if (!didChange) {
    return element;
  }

  if (
    typeof updates.height !== "undefined" ||
    typeof updates.width !== "undefined" ||
    typeof fileId != "undefined" ||
    typeof points !== "undefined"
  ) {
    ShapeCache.delete(element);
  }

  if (increment) {
    element.version++;
    element.versionNonce = randomInteger();
    element.updated = getUpdatedTimestamp();
  }

  if (informMutation) {
    Scene.getScene(element)?.informMutation();
  }

  return element;
};

export const newElementWith = <TElement extends ExcalidrawElement>(
  element: TElement,
  updates: ElementUpdate<TElement>,
): TElement => {
  let didChange = false;
  let increment = false;
  const oldUpdates = cleanUpdates(element, updates);
  for (const key in updates) {
    const value = (updates as any)[key];
    if (typeof value !== "undefined") {
      if (
        (element as any)[key] === value &&
        // if object, always update because its attrs could have changed
        (typeof value !== "object" || value === null)
      ) {
        continue;
      }
      didChange = true;
      key in oldUpdates && (increment = true);
    }
  }

  if (!didChange) {
    return element;
  }

  if (!increment) {
    return { ...element, ...updates };
  }
  return {
    ...element,
    ...updates,
    updated: getUpdatedTimestamp(),
    version: element.version + 1,
    versionNonce: randomInteger(),
  };
};

/**
 * Mutates element, bumping `version`, `versionNonce`, and `updated`.
 *
 * NOTE: does not trigger re-render.
 */
export const bumpVersion = (
  element: Mutable<ExcalidrawElement>,
  version?: ExcalidrawElement["version"],
) => {
  element.version = (version ?? element.version) + 1;
  element.versionNonce = randomInteger();
  element.updated = getUpdatedTimestamp();
  return element;
};<|MERGE_RESOLUTION|>--- conflicted
+++ resolved
@@ -5,12 +5,9 @@
 import { Point } from "../types";
 import { getUpdatedTimestamp } from "../utils";
 import { Mutable } from "../utility-types";
-<<<<<<< HEAD
+import { ShapeCache } from "../scene/ShapeCache";
 import { maybeGetSubtypeProps } from "./newElement";
 import { getSubtypeMethods } from "../subtypes";
-=======
-import { ShapeCache } from "../scene/ShapeCache";
->>>>>>> 56c21529
 
 type ElementUpdate<TElement extends ExcalidrawElement> = Omit<
   Partial<TElement>,
