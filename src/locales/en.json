--- conflicted
+++ resolved
@@ -424,12 +424,9 @@
     "canvas": "canvas",
     "selection": "selection",
     "pasteAsSingleElement": "Use {{shortcut}} to paste as a single element,\nor paste into an existing text editor",
-<<<<<<< HEAD
+    "unableToEmbed": "Embedding this url is currently not allowed. Raise an issue on GitHub to request the url whitelisted",
+    "unrecognizedLinkFormat": "The link you embedded does not match the expected format. Please try to paste the 'embed' string provided by the source site",
     "reconnectRoomServer": "Reconnecting to server"
-=======
-    "unableToEmbed": "Embedding this url is currently not allowed. Raise an issue on GitHub to request the url whitelisted",
-    "unrecognizedLinkFormat": "The link you embedded does not match the expected format. Please try to paste the 'embed' string provided by the source site"
->>>>>>> 5dd1efde
   },
   "colors": {
     "transparent": "Transparent",
