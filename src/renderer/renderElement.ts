import {
  ExcalidrawElement,
  ExcalidrawLinearElement,
  ExcalidrawTextElement,
  Arrowhead,
  NonDeletedExcalidrawElement,
  ExcalidrawFreeDrawElement,
  ExcalidrawImageElement,
  ExcalidrawTextElementWithContainer,
} from "../element/types";
import {
  isTextElement,
  isLinearElement,
  isFreeDrawElement,
  isInitializedImageElement,
  isArrowElement,
  hasBoundTextElement,
} from "../element/typeChecks";
import {
  getDiamondPoints,
  getElementAbsoluteCoords,
  getArrowheadPoints,
} from "../element/bounds";
import { RoughCanvas } from "roughjs/bin/canvas";
import { Drawable, Options } from "roughjs/bin/core";
import { RoughSVG } from "roughjs/bin/svg";
import { RoughGenerator } from "roughjs/bin/generator";

import { RenderConfig } from "../scene/types";
import { distance, getFontString, getFontFamilyString, isRTL } from "../utils";
import { getCornerRadius, isPathALoop, isRightAngle } from "../math";
import rough from "roughjs/bin/rough";
import { AppState, BinaryFiles, Zoom } from "../types";
import { getDefaultAppState } from "../appState";
import {
  BOUND_TEXT_PADDING,
  MAX_DECIMALS_FOR_SVG_EXPORT,
  MIME_TYPES,
  SVG_NS,
} from "../constants";
import { getStroke, StrokeOptions } from "perfect-freehand";
import {
  getBoundTextElement,
  getContainerCoords,
  getContainerElement,
<<<<<<< HEAD
  getBoundTextMaxHeight,
  getBoundTextMaxWidth,
=======
  getLineHeightInPx,
  getMaxContainerHeight,
  getMaxContainerWidth,
>>>>>>> 83383977
} from "../element/textElement";
import { LinearElementEditor } from "../element/linearElementEditor";
import { getLineHeight } from "../element/textMeasurements";

// using a stronger invert (100% vs our regular 93%) and saturate
// as a temp hack to make images in dark theme look closer to original
// color scheme (it's still not quite there and the colors look slightly
// desatured, alas...)
const IMAGE_INVERT_FILTER = "invert(100%) hue-rotate(180deg) saturate(1.25)";

const defaultAppState = getDefaultAppState();

const isPendingImageElement = (
  element: ExcalidrawElement,
  renderConfig: RenderConfig,
) =>
  isInitializedImageElement(element) &&
  !renderConfig.imageCache.has(element.fileId);

const shouldResetImageFilter = (
  element: ExcalidrawElement,
  renderConfig: RenderConfig,
) => {
  return (
    renderConfig.theme === "dark" &&
    isInitializedImageElement(element) &&
    !isPendingImageElement(element, renderConfig) &&
    renderConfig.imageCache.get(element.fileId)?.mimeType !== MIME_TYPES.svg
  );
};

const getDashArrayDashed = (strokeWidth: number) => [8, 8 + strokeWidth];

const getDashArrayDotted = (strokeWidth: number) => [1.5, 6 + strokeWidth];

const getCanvasPadding = (element: ExcalidrawElement) =>
  element.type === "freedraw" ? element.strokeWidth * 12 : 20;

export interface ExcalidrawElementWithCanvas {
  element: ExcalidrawElement | ExcalidrawTextElement;
  canvas: HTMLCanvasElement;
  theme: RenderConfig["theme"];
  canvasZoom: Zoom["value"];
  canvasOffsetX: number;
  canvasOffsetY: number;
  boundTextElementVersion: number | null;
}

const generateElementCanvas = (
  element: NonDeletedExcalidrawElement,
  zoom: Zoom,
  renderConfig: RenderConfig,
): ExcalidrawElementWithCanvas => {
  const canvas = document.createElement("canvas");
  const context = canvas.getContext("2d")!;
  const padding = getCanvasPadding(element);

  let canvasOffsetX = 0;
  let canvasOffsetY = 0;

  if (isLinearElement(element) || isFreeDrawElement(element)) {
    const [x1, y1, x2, y2] = getElementAbsoluteCoords(element);

    canvas.width =
      distance(x1, x2) * window.devicePixelRatio * zoom.value +
      padding * zoom.value * 2;
    canvas.height =
      distance(y1, y2) * window.devicePixelRatio * zoom.value +
      padding * zoom.value * 2;

    canvasOffsetX =
      element.x > x1
        ? distance(element.x, x1) * window.devicePixelRatio * zoom.value
        : 0;

    canvasOffsetY =
      element.y > y1
        ? distance(element.y, y1) * window.devicePixelRatio * zoom.value
        : 0;

    context.translate(canvasOffsetX, canvasOffsetY);
  } else {
    canvas.width =
      element.width * window.devicePixelRatio * zoom.value +
      padding * zoom.value * 2;
    canvas.height =
      element.height * window.devicePixelRatio * zoom.value +
      padding * zoom.value * 2;
  }

  context.save();
  context.translate(padding * zoom.value, padding * zoom.value);
  context.scale(
    window.devicePixelRatio * zoom.value,
    window.devicePixelRatio * zoom.value,
  );

  const rc = rough.canvas(canvas);

  // in dark theme, revert the image color filter
  if (shouldResetImageFilter(element, renderConfig)) {
    context.filter = IMAGE_INVERT_FILTER;
  }

  drawElementOnCanvas(element, rc, context, renderConfig);
  context.restore();

  return {
    element,
    canvas,
    theme: renderConfig.theme,
    canvasZoom: zoom.value,
    canvasOffsetX,
    canvasOffsetY,
    boundTextElementVersion: getBoundTextElement(element)?.version || null,
  };
};

export const DEFAULT_LINK_SIZE = 14;

const IMAGE_PLACEHOLDER_IMG = document.createElement("img");
IMAGE_PLACEHOLDER_IMG.src = `data:${MIME_TYPES.svg},${encodeURIComponent(
  `<svg aria-hidden="true" focusable="false" data-prefix="fas" data-icon="image" class="svg-inline--fa fa-image fa-w-16" role="img" xmlns="http://www.w3.org/2000/svg" viewBox="0 0 512 512"><path fill="#888" d="M464 448H48c-26.51 0-48-21.49-48-48V112c0-26.51 21.49-48 48-48h416c26.51 0 48 21.49 48 48v288c0 26.51-21.49 48-48 48zM112 120c-30.928 0-56 25.072-56 56s25.072 56 56 56 56-25.072 56-56-25.072-56-56-56zM64 384h384V272l-87.515-87.515c-4.686-4.686-12.284-4.686-16.971 0L208 320l-55.515-55.515c-4.686-4.686-12.284-4.686-16.971 0L64 336v48z"></path></svg>`,
)}`;

const IMAGE_ERROR_PLACEHOLDER_IMG = document.createElement("img");
IMAGE_ERROR_PLACEHOLDER_IMG.src = `data:${MIME_TYPES.svg},${encodeURIComponent(
  `<svg viewBox="0 0 668 668" xmlns="http://www.w3.org/2000/svg" xml:space="preserve" style="fill-rule:evenodd;clip-rule:evenodd;stroke-linejoin:round;stroke-miterlimit:2"><path d="M464 448H48c-26.51 0-48-21.49-48-48V112c0-26.51 21.49-48 48-48h416c26.51 0 48 21.49 48 48v288c0 26.51-21.49 48-48 48ZM112 120c-30.928 0-56 25.072-56 56s25.072 56 56 56 56-25.072 56-56-25.072-56-56-56ZM64 384h384V272l-87.515-87.515c-4.686-4.686-12.284-4.686-16.971 0L208 320l-55.515-55.515c-4.686-4.686-12.284-4.686-16.971 0L64 336v48Z" style="fill:#888;fill-rule:nonzero" transform="matrix(.81709 0 0 .81709 124.825 145.825)"/><path d="M256 8C119.034 8 8 119.033 8 256c0 136.967 111.034 248 248 248s248-111.034 248-248S392.967 8 256 8Zm130.108 117.892c65.448 65.448 70 165.481 20.677 235.637L150.47 105.216c70.204-49.356 170.226-44.735 235.638 20.676ZM125.892 386.108c-65.448-65.448-70-165.481-20.677-235.637L361.53 406.784c-70.203 49.356-170.226 44.736-235.638-20.676Z" style="fill:#888;fill-rule:nonzero" transform="matrix(.30366 0 0 .30366 506.822 60.065)"/></svg>`,
)}`;

const drawImagePlaceholder = (
  element: ExcalidrawImageElement,
  context: CanvasRenderingContext2D,
  zoomValue: AppState["zoom"]["value"],
) => {
  context.fillStyle = "#E7E7E7";
  context.fillRect(0, 0, element.width, element.height);

  const imageMinWidthOrHeight = Math.min(element.width, element.height);

  const size = Math.min(
    imageMinWidthOrHeight,
    Math.min(imageMinWidthOrHeight * 0.4, 100),
  );

  context.drawImage(
    element.status === "error"
      ? IMAGE_ERROR_PLACEHOLDER_IMG
      : IMAGE_PLACEHOLDER_IMG,
    element.width / 2 - size / 2,
    element.height / 2 - size / 2,
    size,
    size,
  );
};

const drawElementOnCanvas = (
  element: NonDeletedExcalidrawElement,
  rc: RoughCanvas,
  context: CanvasRenderingContext2D,
  renderConfig: RenderConfig,
) => {
  context.globalAlpha = element.opacity / 100;
  switch (element.type) {
    case "rectangle":
    case "diamond":
    case "ellipse": {
      context.lineJoin = "round";
      context.lineCap = "round";
      rc.draw(getShapeForElement(element)!);
      break;
    }
    case "arrow":
    case "line": {
      context.lineJoin = "round";
      context.lineCap = "round";

      getShapeForElement(element)!.forEach((shape) => {
        rc.draw(shape);
      });
      break;
    }
    case "freedraw": {
      // Draw directly to canvas
      context.save();
      context.fillStyle = element.strokeColor;

      const path = getFreeDrawPath2D(element) as Path2D;
      const fillShape = getShapeForElement(element);

      if (fillShape) {
        rc.draw(fillShape);
      }

      context.fillStyle = element.strokeColor;
      context.fill(path);

      context.restore();
      break;
    }
    case "image": {
      const img = isInitializedImageElement(element)
        ? renderConfig.imageCache.get(element.fileId)?.image
        : undefined;
      if (img != null && !(img instanceof Promise)) {
        context.drawImage(
          img,
          0 /* hardcoded for the selection box*/,
          0,
          element.width,
          element.height,
        );
      } else {
        drawImagePlaceholder(element, context, renderConfig.zoom.value);
      }
      break;
    }
    default: {
      if (isTextElement(element)) {
        const rtl = isRTL(element.text);
        const shouldTemporarilyAttach = rtl && !context.canvas.isConnected;
        if (shouldTemporarilyAttach) {
          // to correctly render RTL text mixed with LTR, we have to append it
          // to the DOM
          document.body.appendChild(context.canvas);
        }
        context.canvas.setAttribute("dir", rtl ? "rtl" : "ltr");
        context.save();
        context.font = getFontString(element);
        context.fillStyle = element.strokeColor;
        context.textAlign = element.textAlign as CanvasTextAlign;

        // Canvas does not support multiline text by default
        const lines = element.text.replace(/\r\n?/g, "\n").split("\n");
<<<<<<< HEAD
        const lineHeight = element.containerId
          ? getLineHeight(getFontString(element))
          : element.height / lines.length;
=======

>>>>>>> 83383977
        const horizontalOffset =
          element.textAlign === "center"
            ? element.width / 2
            : element.textAlign === "right"
            ? element.width
            : 0;
        context.textBaseline = "bottom";

        const lineHeightPx = getLineHeightInPx(
          element.fontSize,
          element.lineHeight,
        );

        for (let index = 0; index < lines.length; index++) {
          context.fillText(
            lines[index],
            horizontalOffset,
            (index + 1) * lineHeightPx,
          );
        }
        context.restore();
        if (shouldTemporarilyAttach) {
          context.canvas.remove();
        }
      } else {
        throw new Error(`Unimplemented type ${element.type}`);
      }
    }
  }
  context.globalAlpha = 1;
};

const elementWithCanvasCache = new WeakMap<
  ExcalidrawElement,
  ExcalidrawElementWithCanvas
>();

const shapeCache = new WeakMap<ExcalidrawElement, ElementShape>();

type ElementShape = Drawable | Drawable[] | null;

type ElementShapes = {
  freedraw: Drawable | null;
  arrow: Drawable[];
  line: Drawable[];
  text: null;
  image: null;
};

export const getShapeForElement = <T extends ExcalidrawElement>(element: T) =>
  shapeCache.get(element) as T["type"] extends keyof ElementShapes
    ? ElementShapes[T["type"]] | undefined
    : Drawable | null | undefined;

export const setShapeForElement = <T extends ExcalidrawElement>(
  element: T,
  shape: T["type"] extends keyof ElementShapes
    ? ElementShapes[T["type"]]
    : Drawable,
) => shapeCache.set(element, shape);

export const invalidateShapeForElement = (element: ExcalidrawElement) =>
  shapeCache.delete(element);

export const generateRoughOptions = (
  element: ExcalidrawElement,
  continuousPath = false,
): Options => {
  const options: Options = {
    seed: element.seed,
    strokeLineDash:
      element.strokeStyle === "dashed"
        ? getDashArrayDashed(element.strokeWidth)
        : element.strokeStyle === "dotted"
        ? getDashArrayDotted(element.strokeWidth)
        : undefined,
    // for non-solid strokes, disable multiStroke because it tends to make
    // dashes/dots overlay each other
    disableMultiStroke: element.strokeStyle !== "solid",
    // for non-solid strokes, increase the width a bit to make it visually
    // similar to solid strokes, because we're also disabling multiStroke
    strokeWidth:
      element.strokeStyle !== "solid"
        ? element.strokeWidth + 0.5
        : element.strokeWidth,
    // when increasing strokeWidth, we must explicitly set fillWeight and
    // hachureGap because if not specified, roughjs uses strokeWidth to
    // calculate them (and we don't want the fills to be modified)
    fillWeight: element.strokeWidth / 2,
    hachureGap: element.strokeWidth * 4,
    roughness: element.roughness,
    stroke: element.strokeColor,
    preserveVertices: continuousPath,
  };

  switch (element.type) {
    case "rectangle":
    case "diamond":
    case "ellipse": {
      options.fillStyle = element.fillStyle;
      options.fill =
        element.backgroundColor === "transparent"
          ? undefined
          : element.backgroundColor;
      if (element.type === "ellipse") {
        options.curveFitting = 1;
      }
      return options;
    }
    case "line":
    case "freedraw": {
      if (isPathALoop(element.points)) {
        options.fillStyle = element.fillStyle;
        options.fill =
          element.backgroundColor === "transparent"
            ? undefined
            : element.backgroundColor;
      }
      return options;
    }
    case "arrow":
      return options;
    default: {
      throw new Error(`Unimplemented type ${element.type}`);
    }
  }
};

/**
 * Generates the element's shape and puts it into the cache.
 * @param element
 * @param generator
 */
const generateElementShape = (
  element: NonDeletedExcalidrawElement,
  generator: RoughGenerator,
) => {
  let shape = shapeCache.get(element);

  // `null` indicates no rc shape applicable for this element type
  // (= do not generate anything)
  if (shape === undefined) {
    elementWithCanvasCache.delete(element);

    switch (element.type) {
      case "rectangle":
        if (element.roundness) {
          const w = element.width;
          const h = element.height;
          const r = getCornerRadius(Math.min(w, h), element);
          shape = generator.path(
            `M ${r} 0 L ${w - r} 0 Q ${w} 0, ${w} ${r} L ${w} ${
              h - r
            } Q ${w} ${h}, ${w - r} ${h} L ${r} ${h} Q 0 ${h}, 0 ${
              h - r
            } L 0 ${r} Q 0 0, ${r} 0`,
            generateRoughOptions(element, true),
          );
        } else {
          shape = generator.rectangle(
            0,
            0,
            element.width,
            element.height,
            generateRoughOptions(element),
          );
        }
        setShapeForElement(element, shape);

        break;
      case "diamond": {
        const [topX, topY, rightX, rightY, bottomX, bottomY, leftX, leftY] =
          getDiamondPoints(element);
        if (element.roundness) {
          const verticalRadius = getCornerRadius(
            Math.abs(topX - leftX),
            element,
          );

          const horizontalRadius = getCornerRadius(
            Math.abs(rightY - topY),
            element,
          );

          shape = generator.path(
            `M ${topX + verticalRadius} ${topY + horizontalRadius} L ${
              rightX - verticalRadius
            } ${rightY - horizontalRadius}
            C ${rightX} ${rightY}, ${rightX} ${rightY}, ${
              rightX - verticalRadius
            } ${rightY + horizontalRadius}
            L ${bottomX + verticalRadius} ${bottomY - horizontalRadius}
            C ${bottomX} ${bottomY}, ${bottomX} ${bottomY}, ${
              bottomX - verticalRadius
            } ${bottomY - horizontalRadius}
            L ${leftX + verticalRadius} ${leftY + horizontalRadius}
            C ${leftX} ${leftY}, ${leftX} ${leftY}, ${leftX + verticalRadius} ${
              leftY - horizontalRadius
            }
            L ${topX - verticalRadius} ${topY + horizontalRadius}
            C ${topX} ${topY}, ${topX} ${topY}, ${topX + verticalRadius} ${
              topY + horizontalRadius
            }`,
            generateRoughOptions(element, true),
          );
        } else {
          shape = generator.polygon(
            [
              [topX, topY],
              [rightX, rightY],
              [bottomX, bottomY],
              [leftX, leftY],
            ],
            generateRoughOptions(element),
          );
        }
        setShapeForElement(element, shape);

        break;
      }
      case "ellipse":
        shape = generator.ellipse(
          element.width / 2,
          element.height / 2,
          element.width,
          element.height,
          generateRoughOptions(element),
        );
        setShapeForElement(element, shape);

        break;
      case "line":
      case "arrow": {
        const options = generateRoughOptions(element);

        // points array can be empty in the beginning, so it is important to add
        // initial position to it
        const points = element.points.length ? element.points : [[0, 0]];

        // curve is always the first element
        // this simplifies finding the curve for an element
        if (!element.roundness) {
          if (options.fill) {
            shape = [generator.polygon(points as [number, number][], options)];
          } else {
            shape = [
              generator.linearPath(points as [number, number][], options),
            ];
          }
        } else {
          shape = [generator.curve(points as [number, number][], options)];
        }

        // add lines only in arrow
        if (element.type === "arrow") {
          const { startArrowhead = null, endArrowhead = "arrow" } = element;

          const getArrowheadShapes = (
            element: ExcalidrawLinearElement,
            shape: Drawable[],
            position: "start" | "end",
            arrowhead: Arrowhead,
          ) => {
            const arrowheadPoints = getArrowheadPoints(
              element,
              shape,
              position,
              arrowhead,
            );

            if (arrowheadPoints === null) {
              return [];
            }

            // Other arrowheads here...
            if (arrowhead === "dot") {
              const [x, y, r] = arrowheadPoints;

              return [
                generator.circle(x, y, r, {
                  ...options,
                  fill: element.strokeColor,
                  fillStyle: "solid",
                  stroke: "none",
                }),
              ];
            }

            if (arrowhead === "triangle") {
              const [x, y, x2, y2, x3, y3] = arrowheadPoints;

              // always use solid stroke for triangle arrowhead
              delete options.strokeLineDash;

              return [
                generator.polygon(
                  [
                    [x, y],
                    [x2, y2],
                    [x3, y3],
                    [x, y],
                  ],
                  {
                    ...options,
                    fill: element.strokeColor,
                    fillStyle: "solid",
                  },
                ),
              ];
            }

            // Arrow arrowheads
            const [x2, y2, x3, y3, x4, y4] = arrowheadPoints;

            if (element.strokeStyle === "dotted") {
              // for dotted arrows caps, reduce gap to make it more legible
              const dash = getDashArrayDotted(element.strokeWidth - 1);
              options.strokeLineDash = [dash[0], dash[1] - 1];
            } else {
              // for solid/dashed, keep solid arrow cap
              delete options.strokeLineDash;
            }
            return [
              generator.line(x3, y3, x2, y2, options),
              generator.line(x4, y4, x2, y2, options),
            ];
          };

          if (startArrowhead !== null) {
            const shapes = getArrowheadShapes(
              element,
              shape,
              "start",
              startArrowhead,
            );
            shape.push(...shapes);
          }

          if (endArrowhead !== null) {
            if (endArrowhead === undefined) {
              // Hey, we have an old arrow here!
            }

            const shapes = getArrowheadShapes(
              element,
              shape,
              "end",
              endArrowhead,
            );
            shape.push(...shapes);
          }
        }

        setShapeForElement(element, shape);

        break;
      }
      case "freedraw": {
        generateFreeDrawShape(element);

        if (isPathALoop(element.points)) {
          // generate rough polygon to fill freedraw shape
          shape = generator.polygon(element.points as [number, number][], {
            ...generateRoughOptions(element),
            stroke: "none",
          });
        } else {
          shape = null;
        }
        setShapeForElement(element, shape);
        break;
      }
      case "text":
      case "image": {
        // just to ensure we don't regenerate element.canvas on rerenders
        setShapeForElement(element, null);
        break;
      }
    }
  }
};

const generateElementWithCanvas = (
  element: NonDeletedExcalidrawElement,
  renderConfig: RenderConfig,
) => {
  const zoom: Zoom = renderConfig ? renderConfig.zoom : defaultAppState.zoom;
  const prevElementWithCanvas = elementWithCanvasCache.get(element);
  const shouldRegenerateBecauseZoom =
    prevElementWithCanvas &&
    prevElementWithCanvas.canvasZoom !== zoom.value &&
    !renderConfig?.shouldCacheIgnoreZoom;
  const boundTextElementVersion = getBoundTextElement(element)?.version || null;

  if (
    !prevElementWithCanvas ||
    shouldRegenerateBecauseZoom ||
    prevElementWithCanvas.theme !== renderConfig.theme ||
    prevElementWithCanvas.boundTextElementVersion !== boundTextElementVersion
  ) {
    const elementWithCanvas = generateElementCanvas(
      element,
      zoom,
      renderConfig,
    );

    elementWithCanvasCache.set(element, elementWithCanvas);

    return elementWithCanvas;
  }
  return prevElementWithCanvas;
};

const drawElementFromCanvas = (
  elementWithCanvas: ExcalidrawElementWithCanvas,
  rc: RoughCanvas,
  context: CanvasRenderingContext2D,
  renderConfig: RenderConfig,
) => {
  const element = elementWithCanvas.element;
  const padding = getCanvasPadding(element);
  const zoom = elementWithCanvas.canvasZoom;
  let [x1, y1, x2, y2] = getElementAbsoluteCoords(element);

  // Free draw elements will otherwise "shuffle" as the min x and y change
  if (isFreeDrawElement(element)) {
    x1 = Math.floor(x1);
    x2 = Math.ceil(x2);
    y1 = Math.floor(y1);
    y2 = Math.ceil(y2);
  }

  const cx = ((x1 + x2) / 2 + renderConfig.scrollX) * window.devicePixelRatio;
  const cy = ((y1 + y2) / 2 + renderConfig.scrollY) * window.devicePixelRatio;

  context.save();
  context.scale(1 / window.devicePixelRatio, 1 / window.devicePixelRatio);
  const boundTextElement = getBoundTextElement(element);

  if (isArrowElement(element) && boundTextElement) {
    const tempCanvas = document.createElement("canvas");
    const tempCanvasContext = tempCanvas.getContext("2d")!;

    // Take max dimensions of arrow canvas so that when canvas is rotated
    // the arrow doesn't get clipped
    const maxDim = Math.max(distance(x1, x2), distance(y1, y2));
    tempCanvas.width =
      maxDim * window.devicePixelRatio * zoom +
      padding * elementWithCanvas.canvasZoom * 10;
    tempCanvas.height =
      maxDim * window.devicePixelRatio * zoom +
      padding * elementWithCanvas.canvasZoom * 10;
    const offsetX = (tempCanvas.width - elementWithCanvas.canvas!.width) / 2;
    const offsetY = (tempCanvas.height - elementWithCanvas.canvas!.height) / 2;

    tempCanvasContext.translate(tempCanvas.width / 2, tempCanvas.height / 2);
    tempCanvasContext.rotate(element.angle);

    tempCanvasContext.drawImage(
      elementWithCanvas.canvas!,
      -elementWithCanvas.canvas.width / 2,
      -elementWithCanvas.canvas.height / 2,
      elementWithCanvas.canvas.width,
      elementWithCanvas.canvas.height,
    );

    const [, , , , boundTextCx, boundTextCy] =
      getElementAbsoluteCoords(boundTextElement);

    tempCanvasContext.rotate(-element.angle);

    // Shift the canvas to the center of the bound text element
    const shiftX =
      tempCanvas.width / 2 -
      (boundTextCx - x1) * window.devicePixelRatio * zoom -
      offsetX -
      padding * zoom;

    const shiftY =
      tempCanvas.height / 2 -
      (boundTextCy - y1) * window.devicePixelRatio * zoom -
      offsetY -
      padding * zoom;
    tempCanvasContext.translate(-shiftX, -shiftY);

    // Clear the bound text area
    tempCanvasContext.clearRect(
      -(boundTextElement.width / 2 + BOUND_TEXT_PADDING) *
        window.devicePixelRatio *
        zoom,
      -(boundTextElement.height / 2 + BOUND_TEXT_PADDING) *
        window.devicePixelRatio *
        zoom,
      (boundTextElement.width + BOUND_TEXT_PADDING * 2) *
        window.devicePixelRatio *
        zoom,
      (boundTextElement.height + BOUND_TEXT_PADDING * 2) *
        window.devicePixelRatio *
        zoom,
    );

    context.translate(cx, cy);
    context.drawImage(
      tempCanvas,
      (-(x2 - x1) / 2) * window.devicePixelRatio - offsetX / zoom - padding,
      (-(y2 - y1) / 2) * window.devicePixelRatio - offsetY / zoom - padding,
      tempCanvas.width / zoom,
      tempCanvas.height / zoom,
    );
  } else {
    // we translate context to element center so that rotation and scale
    // originates from the element center
    context.translate(cx, cy);

    context.rotate(element.angle);

    if (
      "scale" in elementWithCanvas.element &&
      !isPendingImageElement(element, renderConfig)
    ) {
      context.scale(
        elementWithCanvas.element.scale[0],
        elementWithCanvas.element.scale[1],
      );
    }

    // revert afterwards we don't have account for it during drawing
    context.translate(-cx, -cy);

    context.drawImage(
      elementWithCanvas.canvas!,
      (x1 + renderConfig.scrollX) * window.devicePixelRatio -
        (padding * elementWithCanvas.canvasZoom) / elementWithCanvas.canvasZoom,
      (y1 + renderConfig.scrollY) * window.devicePixelRatio -
        (padding * elementWithCanvas.canvasZoom) / elementWithCanvas.canvasZoom,
      elementWithCanvas.canvas!.width / elementWithCanvas.canvasZoom,
      elementWithCanvas.canvas!.height / elementWithCanvas.canvasZoom,
    );

    if (
      process.env.REACT_APP_DEBUG_ENABLE_TEXT_CONTAINER_BOUNDING_BOX &&
      hasBoundTextElement(element)
    ) {
      const textElement = getBoundTextElement(
        element,
      ) as ExcalidrawTextElementWithContainer;
      const coords = getContainerCoords(element);
      context.strokeStyle = "#c92a2a";
      context.lineWidth = 3;
      context.strokeRect(
        (coords.x + renderConfig.scrollX) * window.devicePixelRatio,
        (coords.y + renderConfig.scrollY) * window.devicePixelRatio,
        getBoundTextMaxWidth(element) * window.devicePixelRatio,
        getBoundTextMaxHeight(element, textElement) * window.devicePixelRatio,
      );
    }
  }
  context.restore();

  // Clear the nested element we appended to the DOM
};

export const renderElement = (
  element: NonDeletedExcalidrawElement,
  rc: RoughCanvas,
  context: CanvasRenderingContext2D,
  renderConfig: RenderConfig,
  appState: AppState,
) => {
  const generator = rc.generator;
  switch (element.type) {
    case "selection": {
      context.save();
      context.translate(
        element.x + renderConfig.scrollX,
        element.y + renderConfig.scrollY,
      );
      context.fillStyle = "rgba(0, 0, 200, 0.04)";

      // render from 0.5px offset  to get 1px wide line
      // https://stackoverflow.com/questions/7530593/html5-canvas-and-line-width/7531540#7531540
      // TODO can be be improved by offseting to the negative when user selects
      // from right to left
      const offset = 0.5 / renderConfig.zoom.value;

      context.fillRect(offset, offset, element.width, element.height);
      context.lineWidth = 1 / renderConfig.zoom.value;
      context.strokeStyle = "rgb(105, 101, 219)";
      context.strokeRect(offset, offset, element.width, element.height);

      context.restore();
      break;
    }
    case "freedraw": {
      generateElementShape(element, generator);

      if (renderConfig.isExporting) {
        const [x1, y1, x2, y2] = getElementAbsoluteCoords(element);
        const cx = (x1 + x2) / 2 + renderConfig.scrollX;
        const cy = (y1 + y2) / 2 + renderConfig.scrollY;
        const shiftX = (x2 - x1) / 2 - (element.x - x1);
        const shiftY = (y2 - y1) / 2 - (element.y - y1);
        context.save();
        context.translate(cx, cy);
        context.rotate(element.angle);
        context.translate(-shiftX, -shiftY);
        drawElementOnCanvas(element, rc, context, renderConfig);
        context.restore();
      } else {
        const elementWithCanvas = generateElementWithCanvas(
          element,
          renderConfig,
        );
        drawElementFromCanvas(elementWithCanvas, rc, context, renderConfig);
      }

      break;
    }
    case "rectangle":
    case "diamond":
    case "ellipse":
    case "line":
    case "arrow":
    case "image":
    case "text": {
      generateElementShape(element, generator);
      if (renderConfig.isExporting) {
        const [x1, y1, x2, y2] = getElementAbsoluteCoords(element);
        const cx = (x1 + x2) / 2 + renderConfig.scrollX;
        const cy = (y1 + y2) / 2 + renderConfig.scrollY;
        let shiftX = (x2 - x1) / 2 - (element.x - x1);
        let shiftY = (y2 - y1) / 2 - (element.y - y1);
        if (isTextElement(element)) {
          const container = getContainerElement(element);
          if (isArrowElement(container)) {
            const boundTextCoords =
              LinearElementEditor.getBoundTextElementPosition(
                container,
                element as ExcalidrawTextElementWithContainer,
              );
            shiftX = (x2 - x1) / 2 - (boundTextCoords.x - x1);
            shiftY = (y2 - y1) / 2 - (boundTextCoords.y - y1);
          }
        }
        context.save();
        context.translate(cx, cy);

        if (shouldResetImageFilter(element, renderConfig)) {
          context.filter = "none";
        }
        const boundTextElement = getBoundTextElement(element);

        if (isArrowElement(element) && boundTextElement) {
          const tempCanvas = document.createElement("canvas");

          const tempCanvasContext = tempCanvas.getContext("2d")!;

          // Take max dimensions of arrow canvas so that when canvas is rotated
          // the arrow doesn't get clipped
          const maxDim = Math.max(distance(x1, x2), distance(y1, y2));
          const padding = getCanvasPadding(element);
          tempCanvas.width =
            maxDim * appState.exportScale + padding * 10 * appState.exportScale;
          tempCanvas.height =
            maxDim * appState.exportScale + padding * 10 * appState.exportScale;

          tempCanvasContext.translate(
            tempCanvas.width / 2,
            tempCanvas.height / 2,
          );
          tempCanvasContext.scale(appState.exportScale, appState.exportScale);

          // Shift the canvas to left most point of the arrow
          shiftX = element.width / 2 - (element.x - x1);
          shiftY = element.height / 2 - (element.y - y1);

          tempCanvasContext.rotate(element.angle);
          const tempRc = rough.canvas(tempCanvas);

          tempCanvasContext.translate(-shiftX, -shiftY);

          drawElementOnCanvas(element, tempRc, tempCanvasContext, renderConfig);

          tempCanvasContext.translate(shiftX, shiftY);

          tempCanvasContext.rotate(-element.angle);

          // Shift the canvas to center of bound text
          const [, , , , boundTextCx, boundTextCy] =
            getElementAbsoluteCoords(boundTextElement);
          const boundTextShiftX = (x1 + x2) / 2 - boundTextCx;
          const boundTextShiftY = (y1 + y2) / 2 - boundTextCy;
          tempCanvasContext.translate(-boundTextShiftX, -boundTextShiftY);

          // Clear the bound text area
          tempCanvasContext.clearRect(
            -boundTextElement.width / 2,
            -boundTextElement.height / 2,
            boundTextElement.width,
            boundTextElement.height,
          );
          context.scale(1 / appState.exportScale, 1 / appState.exportScale);
          context.drawImage(
            tempCanvas,
            -tempCanvas.width / 2,
            -tempCanvas.height / 2,
            tempCanvas.width,
            tempCanvas.height,
          );
        } else {
          context.rotate(element.angle);

          if (element.type === "image") {
            // note: scale must be applied *after* rotating
            context.scale(element.scale[0], element.scale[1]);
          }

          context.translate(-shiftX, -shiftY);
          drawElementOnCanvas(element, rc, context, renderConfig);
        }

        context.restore();
        // not exporting → optimized rendering (cache & render from element
        // canvases)
      } else {
        const elementWithCanvas = generateElementWithCanvas(
          element,
          renderConfig,
        );

        const currentImageSmoothingStatus = context.imageSmoothingEnabled;

        if (
          // do not disable smoothing during zoom as blurry shapes look better
          // on low resolution (while still zooming in) than sharp ones
          !renderConfig?.shouldCacheIgnoreZoom &&
          // angle is 0 -> always disable smoothing
          (!element.angle ||
            // or check if angle is a right angle in which case we can still
            // disable smoothing without adversely affecting the result
            isRightAngle(element.angle))
        ) {
          // Disabling smoothing makes output much sharper, especially for
          // text. Unless for non-right angles, where the aliasing is really
          // terrible on Chromium.
          //
          // Note that `context.imageSmoothingQuality="high"` has almost
          // zero effect.
          //
          context.imageSmoothingEnabled = false;
        }

        drawElementFromCanvas(elementWithCanvas, rc, context, renderConfig);

        // reset
        context.imageSmoothingEnabled = currentImageSmoothingStatus;
      }
      break;
    }
    default: {
      // @ts-ignore
      throw new Error(`Unimplemented type ${element.type}`);
    }
  }
};

const roughSVGDrawWithPrecision = (
  rsvg: RoughSVG,
  drawable: Drawable,
  precision?: number,
) => {
  if (typeof precision === "undefined") {
    return rsvg.draw(drawable);
  }
  const pshape: Drawable = {
    sets: drawable.sets,
    shape: drawable.shape,
    options: { ...drawable.options, fixedDecimalPlaceDigits: precision },
  };
  return rsvg.draw(pshape);
};

export const renderElementToSvg = (
  element: NonDeletedExcalidrawElement,
  rsvg: RoughSVG,
  svgRoot: SVGElement,
  files: BinaryFiles,
  offsetX: number,
  offsetY: number,
  exportWithDarkMode?: boolean,
) => {
  const [x1, y1, x2, y2] = getElementAbsoluteCoords(element);
  let cx = (x2 - x1) / 2 - (element.x - x1);
  let cy = (y2 - y1) / 2 - (element.y - y1);
  if (isTextElement(element)) {
    const container = getContainerElement(element);
    if (isArrowElement(container)) {
      const [x1, y1, x2, y2] = getElementAbsoluteCoords(container);

      const boundTextCoords = LinearElementEditor.getBoundTextElementPosition(
        container,
        element as ExcalidrawTextElementWithContainer,
      );
      cx = (x2 - x1) / 2 - (boundTextCoords.x - x1);
      cy = (y2 - y1) / 2 - (boundTextCoords.y - y1);
      offsetX = offsetX + boundTextCoords.x - element.x;
      offsetY = offsetY + boundTextCoords.y - element.y;
    }
  }
  const degree = (180 * element.angle) / Math.PI;
  const generator = rsvg.generator;

  // element to append node to, most of the time svgRoot
  let root = svgRoot;

  // if the element has a link, create an anchor tag and make that the new root
  if (element.link) {
    const anchorTag = svgRoot.ownerDocument!.createElementNS(SVG_NS, "a");
    anchorTag.setAttribute("href", element.link);
    root.appendChild(anchorTag);
    root = anchorTag;
  }

  switch (element.type) {
    case "selection": {
      // Since this is used only during editing experience, which is canvas based,
      // this should not happen
      throw new Error("Selection rendering is not supported for SVG");
    }
    case "rectangle":
    case "diamond":
    case "ellipse": {
      generateElementShape(element, generator);
      const node = roughSVGDrawWithPrecision(
        rsvg,
        getShapeForElement(element)!,
        MAX_DECIMALS_FOR_SVG_EXPORT,
      );
      const opacity = element.opacity / 100;
      if (opacity !== 1) {
        node.setAttribute("stroke-opacity", `${opacity}`);
        node.setAttribute("fill-opacity", `${opacity}`);
      }
      node.setAttribute("stroke-linecap", "round");
      node.setAttribute(
        "transform",
        `translate(${offsetX || 0} ${
          offsetY || 0
        }) rotate(${degree} ${cx} ${cy})`,
      );
      root.appendChild(node);
      break;
    }
    case "line":
    case "arrow": {
      const boundText = getBoundTextElement(element);
      const maskPath = svgRoot.ownerDocument!.createElementNS(SVG_NS, "mask");
      if (boundText) {
        maskPath.setAttribute("id", `mask-${element.id}`);
        const maskRectVisible = svgRoot.ownerDocument!.createElementNS(
          SVG_NS,
          "rect",
        );
        offsetX = offsetX || 0;
        offsetY = offsetY || 0;
        maskRectVisible.setAttribute("x", "0");
        maskRectVisible.setAttribute("y", "0");
        maskRectVisible.setAttribute("fill", "#fff");
        maskRectVisible.setAttribute(
          "width",
          `${element.width + 100 + offsetX}`,
        );
        maskRectVisible.setAttribute(
          "height",
          `${element.height + 100 + offsetY}`,
        );

        maskPath.appendChild(maskRectVisible);
        const maskRectInvisible = svgRoot.ownerDocument!.createElementNS(
          SVG_NS,
          "rect",
        );
        const boundTextCoords = LinearElementEditor.getBoundTextElementPosition(
          element,
          boundText,
        );

        const maskX = offsetX + boundTextCoords.x - element.x;
        const maskY = offsetY + boundTextCoords.y - element.y;

        maskRectInvisible.setAttribute("x", maskX.toString());
        maskRectInvisible.setAttribute("y", maskY.toString());
        maskRectInvisible.setAttribute("fill", "#000");
        maskRectInvisible.setAttribute("width", `${boundText.width}`);
        maskRectInvisible.setAttribute("height", `${boundText.height}`);
        maskRectInvisible.setAttribute("opacity", "1");
        maskPath.appendChild(maskRectInvisible);
      }
      generateElementShape(element, generator);
      const group = svgRoot.ownerDocument!.createElementNS(SVG_NS, "g");
      if (boundText) {
        group.setAttribute("mask", `url(#mask-${element.id})`);
      }
      const opacity = element.opacity / 100;
      group.setAttribute("stroke-linecap", "round");

      getShapeForElement(element)!.forEach((shape) => {
        const node = roughSVGDrawWithPrecision(
          rsvg,
          shape,
          MAX_DECIMALS_FOR_SVG_EXPORT,
        );
        if (opacity !== 1) {
          node.setAttribute("stroke-opacity", `${opacity}`);
          node.setAttribute("fill-opacity", `${opacity}`);
        }
        node.setAttribute(
          "transform",
          `translate(${offsetX || 0} ${
            offsetY || 0
          }) rotate(${degree} ${cx} ${cy})`,
        );
        if (
          element.type === "line" &&
          isPathALoop(element.points) &&
          element.backgroundColor !== "transparent"
        ) {
          node.setAttribute("fill-rule", "evenodd");
        }
        group.appendChild(node);
      });
      root.appendChild(group);
      root.append(maskPath);
      break;
    }
    case "freedraw": {
      generateElementShape(element, generator);
      generateFreeDrawShape(element);
      const opacity = element.opacity / 100;
      const shape = getShapeForElement(element);
      const node = shape
        ? roughSVGDrawWithPrecision(rsvg, shape, MAX_DECIMALS_FOR_SVG_EXPORT)
        : svgRoot.ownerDocument!.createElementNS(SVG_NS, "g");
      if (opacity !== 1) {
        node.setAttribute("stroke-opacity", `${opacity}`);
        node.setAttribute("fill-opacity", `${opacity}`);
      }
      node.setAttribute(
        "transform",
        `translate(${offsetX || 0} ${
          offsetY || 0
        }) rotate(${degree} ${cx} ${cy})`,
      );
      node.setAttribute("stroke", "none");
      const path = svgRoot.ownerDocument!.createElementNS(SVG_NS, "path");
      path.setAttribute("fill", element.strokeColor);
      path.setAttribute("d", getFreeDrawSvgPath(element));
      node.appendChild(path);
      root.appendChild(node);
      break;
    }
    case "image": {
      const width = Math.round(element.width);
      const height = Math.round(element.height);
      const fileData =
        isInitializedImageElement(element) && files[element.fileId];
      if (fileData) {
        const symbolId = `image-${fileData.id}`;
        let symbol = svgRoot.querySelector(`#${symbolId}`);
        if (!symbol) {
          symbol = svgRoot.ownerDocument!.createElementNS(SVG_NS, "symbol");
          symbol.id = symbolId;

          const image = svgRoot.ownerDocument!.createElementNS(SVG_NS, "image");

          image.setAttribute("width", "100%");
          image.setAttribute("height", "100%");
          image.setAttribute("href", fileData.dataURL);

          symbol.appendChild(image);

          root.prepend(symbol);
        }

        const use = svgRoot.ownerDocument!.createElementNS(SVG_NS, "use");
        use.setAttribute("href", `#${symbolId}`);

        // in dark theme, revert the image color filter
        if (exportWithDarkMode && fileData.mimeType !== MIME_TYPES.svg) {
          use.setAttribute("filter", IMAGE_INVERT_FILTER);
        }

        use.setAttribute("width", `${width}`);
        use.setAttribute("height", `${height}`);

        // We first apply `scale` transforms (horizontal/vertical mirroring)
        // on the <use> element, then apply translation and rotation
        // on the <g> element which wraps the <use>.
        // Doing this separately is a quick hack to to work around compositing
        // the transformations correctly (the transform-origin was not being
        // applied correctly).
        if (element.scale[0] !== 1 || element.scale[1] !== 1) {
          const translateX = element.scale[0] !== 1 ? -width : 0;
          const translateY = element.scale[1] !== 1 ? -height : 0;
          use.setAttribute(
            "transform",
            `scale(${element.scale[0]}, ${element.scale[1]}) translate(${translateX} ${translateY})`,
          );
        }

        const g = svgRoot.ownerDocument!.createElementNS(SVG_NS, "g");
        g.appendChild(use);
        g.setAttribute(
          "transform",
          `translate(${offsetX || 0} ${
            offsetY || 0
          }) rotate(${degree} ${cx} ${cy})`,
        );

        root.appendChild(g);
      }
      break;
    }
    default: {
      if (isTextElement(element)) {
        const opacity = element.opacity / 100;
        const node = svgRoot.ownerDocument!.createElementNS(SVG_NS, "g");
        if (opacity !== 1) {
          node.setAttribute("stroke-opacity", `${opacity}`);
          node.setAttribute("fill-opacity", `${opacity}`);
        }

        node.setAttribute(
          "transform",
          `translate(${offsetX || 0} ${
            offsetY || 0
          }) rotate(${degree} ${cx} ${cy})`,
        );
        const lines = element.text.replace(/\r\n?/g, "\n").split("\n");
        const lineHeightPx = getLineHeightInPx(
          element.fontSize,
          element.lineHeight,
        );
        const horizontalOffset =
          element.textAlign === "center"
            ? element.width / 2
            : element.textAlign === "right"
            ? element.width
            : 0;
        const direction = isRTL(element.text) ? "rtl" : "ltr";
        const textAnchor =
          element.textAlign === "center"
            ? "middle"
            : element.textAlign === "right" || direction === "rtl"
            ? "end"
            : "start";
        for (let i = 0; i < lines.length; i++) {
          const text = svgRoot.ownerDocument!.createElementNS(SVG_NS, "text");
          text.textContent = lines[i];
          text.setAttribute("x", `${horizontalOffset}`);
          text.setAttribute("y", `${i * lineHeightPx}`);
          text.setAttribute("font-family", getFontFamilyString(element));
          text.setAttribute("font-size", `${element.fontSize}px`);
          text.setAttribute("fill", element.strokeColor);
          text.setAttribute("text-anchor", textAnchor);
          text.setAttribute("style", "white-space: pre;");
          text.setAttribute("direction", direction);
          text.setAttribute("dominant-baseline", "text-before-edge");
          node.appendChild(text);
        }
        root.appendChild(node);
      } else {
        // @ts-ignore
        throw new Error(`Unimplemented type ${element.type}`);
      }
    }
  }
};

export const pathsCache = new WeakMap<ExcalidrawFreeDrawElement, Path2D>([]);

export function generateFreeDrawShape(element: ExcalidrawFreeDrawElement) {
  const svgPathData = getFreeDrawSvgPath(element);
  const path = new Path2D(svgPathData);
  pathsCache.set(element, path);
  return path;
}

export function getFreeDrawPath2D(element: ExcalidrawFreeDrawElement) {
  return pathsCache.get(element);
}

export function getFreeDrawSvgPath(element: ExcalidrawFreeDrawElement) {
  // If input points are empty (should they ever be?) return a dot
  const inputPoints = element.simulatePressure
    ? element.points
    : element.points.length
    ? element.points.map(([x, y], i) => [x, y, element.pressures[i]])
    : [[0, 0, 0.5]];

  // Consider changing the options for simulated pressure vs real pressure
  const options: StrokeOptions = {
    simulatePressure: element.simulatePressure,
    size: element.strokeWidth * 4.25,
    thinning: 0.6,
    smoothing: 0.5,
    streamline: 0.5,
    easing: (t) => Math.sin((t * Math.PI) / 2), // https://easings.net/#easeOutSine
    last: !!element.lastCommittedPoint, // LastCommittedPoint is added on pointerup
  };

  return getSvgPathFromStroke(getStroke(inputPoints as number[][], options));
}

function med(A: number[], B: number[]) {
  return [(A[0] + B[0]) / 2, (A[1] + B[1]) / 2];
}

// Trim SVG path data so number are each two decimal points. This
// improves SVG exports, and prevents rendering errors on points
// with long decimals.
const TO_FIXED_PRECISION = /(\s?[A-Z]?,?-?[0-9]*\.[0-9]{0,2})(([0-9]|e|-)*)/g;

function getSvgPathFromStroke(points: number[][]): string {
  if (!points.length) {
    return "";
  }

  const max = points.length - 1;

  return points
    .reduce(
      (acc, point, i, arr) => {
        if (i === max) {
          acc.push(point, med(point, arr[0]), "L", arr[0], "Z");
        } else {
          acc.push(point, med(point, arr[i + 1]));
        }
        return acc;
      },
      ["M", points[0], "Q"],
    )
    .join(" ")
    .replace(TO_FIXED_PRECISION, "$1");
}<|MERGE_RESOLUTION|>--- conflicted
+++ resolved
@@ -43,17 +43,11 @@
   getBoundTextElement,
   getContainerCoords,
   getContainerElement,
-<<<<<<< HEAD
   getBoundTextMaxHeight,
   getBoundTextMaxWidth,
-=======
-  getLineHeightInPx,
-  getMaxContainerHeight,
-  getMaxContainerWidth,
->>>>>>> 83383977
 } from "../element/textElement";
 import { LinearElementEditor } from "../element/linearElementEditor";
-import { getLineHeight } from "../element/textMeasurements";
+import { getLineHeightInPx } from "../element/textMeasurements";
 
 // using a stronger invert (100% vs our regular 93%) and saturate
 // as a temp hack to make images in dark theme look closer to original
@@ -285,13 +279,6 @@
 
         // Canvas does not support multiline text by default
         const lines = element.text.replace(/\r\n?/g, "\n").split("\n");
-<<<<<<< HEAD
-        const lineHeight = element.containerId
-          ? getLineHeight(getFontString(element))
-          : element.height / lines.length;
-=======
-
->>>>>>> 83383977
         const horizontalOffset =
           element.textAlign === "center"
             ? element.width / 2
