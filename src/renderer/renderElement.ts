import {
  ExcalidrawElement,
  ExcalidrawTextElement,
  NonDeletedExcalidrawElement,
  ExcalidrawFreeDrawElement,
  ExcalidrawImageElement,
  ExcalidrawTextElementWithContainer,
} from "../element/types";
import {
  isTextElement,
  isLinearElement,
  isFreeDrawElement,
  isInitializedImageElement,
  isArrowElement,
  hasBoundTextElement,
<<<<<<< HEAD
  isEmbeddableElement,
=======
  isMagicFrameElement,
>>>>>>> dd8a7d41
} from "../element/typeChecks";
import { getElementAbsoluteCoords } from "../element/bounds";
import type { RoughCanvas } from "roughjs/bin/canvas";
import type { Drawable } from "roughjs/bin/core";
import type { RoughSVG } from "roughjs/bin/svg";

import { StaticCanvasRenderConfig } from "../scene/types";
import {
  distance,
  getFontString,
  getFontFamilyString,
  isRTL,
  isTestEnv,
} from "../utils";
import { getCornerRadius, isPathALoop, isRightAngle } from "../math";
import rough from "roughjs/bin/rough";
import {
  AppState,
  StaticCanvasAppState,
  BinaryFiles,
  Zoom,
  InteractiveCanvasAppState,
} from "../types";
import { getDefaultAppState } from "../appState";
import {
  BOUND_TEXT_PADDING,
  FRAME_STYLE,
  MAX_DECIMALS_FOR_SVG_EXPORT,
  MIME_TYPES,
  SVG_NS,
} from "../constants";
import { getStroke, StrokeOptions } from "perfect-freehand";
import {
  getBoundTextElement,
  getContainerCoords,
  getContainerElement,
  getLineHeightInPx,
  getBoundTextMaxHeight,
  getBoundTextMaxWidth,
} from "../element/textElement";
import { LinearElementEditor } from "../element/linearElementEditor";
import {
  createPlaceholderEmbeddableLabel,
  getEmbedLink,
} from "../element/embeddable";
import { getContainingFrame } from "../frame";
import { normalizeLink, toValidURL } from "../data/url";
import { ShapeCache } from "../scene/ShapeCache";

// using a stronger invert (100% vs our regular 93%) and saturate
// as a temp hack to make images in dark theme look closer to original
// color scheme (it's still not quite there and the colors look slightly
// desatured, alas...)
const IMAGE_INVERT_FILTER = "invert(100%) hue-rotate(180deg) saturate(1.25)";

const defaultAppState = getDefaultAppState();

const isPendingImageElement = (
  element: ExcalidrawElement,
  renderConfig: StaticCanvasRenderConfig,
) =>
  isInitializedImageElement(element) &&
  !renderConfig.imageCache.has(element.fileId);

const shouldResetImageFilter = (
  element: ExcalidrawElement,
  renderConfig: StaticCanvasRenderConfig,
  appState: StaticCanvasAppState,
) => {
  return (
    appState.theme === "dark" &&
    isInitializedImageElement(element) &&
    !isPendingImageElement(element, renderConfig) &&
    renderConfig.imageCache.get(element.fileId)?.mimeType !== MIME_TYPES.svg
  );
};

const getCanvasPadding = (element: ExcalidrawElement) =>
  element.type === "freedraw" ? element.strokeWidth * 12 : 20;

export interface ExcalidrawElementWithCanvas {
  element: ExcalidrawElement | ExcalidrawTextElement;
  canvas: HTMLCanvasElement;
  theme: AppState["theme"];
  scale: number;
  zoomValue: AppState["zoom"]["value"];
  canvasOffsetX: number;
  canvasOffsetY: number;
  boundTextElementVersion: number | null;
  containingFrameOpacity: number;
}

const cappedElementCanvasSize = (
  element: NonDeletedExcalidrawElement,
  zoom: Zoom,
): {
  width: number;
  height: number;
  scale: number;
} => {
  // these limits are ballpark, they depend on specific browsers and device.
  // We've chosen lower limits to be safe. We might want to change these limits
  // based on browser/device type, if we get reports of low quality rendering
  // on zoom.
  //
  // ~ safari mobile canvas area limit
  const AREA_LIMIT = 16777216;
  // ~ safari width/height limit based on developer.mozilla.org.
  const WIDTH_HEIGHT_LIMIT = 32767;

  const padding = getCanvasPadding(element);

  const [x1, y1, x2, y2] = getElementAbsoluteCoords(element);
  const elementWidth =
    isLinearElement(element) || isFreeDrawElement(element)
      ? distance(x1, x2)
      : element.width;
  const elementHeight =
    isLinearElement(element) || isFreeDrawElement(element)
      ? distance(y1, y2)
      : element.height;

  let width = elementWidth * window.devicePixelRatio + padding * 2;
  let height = elementHeight * window.devicePixelRatio + padding * 2;

  let scale: number = zoom.value;

  // rescale to ensure width and height is within limits
  if (
    width * scale > WIDTH_HEIGHT_LIMIT ||
    height * scale > WIDTH_HEIGHT_LIMIT
  ) {
    scale = Math.min(WIDTH_HEIGHT_LIMIT / width, WIDTH_HEIGHT_LIMIT / height);
  }

  // rescale to ensure canvas area is within limits
  if (width * height * scale * scale > AREA_LIMIT) {
    scale = Math.sqrt(AREA_LIMIT / (width * height));
  }

  width = Math.floor(width * scale);
  height = Math.floor(height * scale);

  return { width, height, scale };
};

const generateElementCanvas = (
  element: NonDeletedExcalidrawElement,
  zoom: Zoom,
  renderConfig: StaticCanvasRenderConfig,
  appState: StaticCanvasAppState,
): ExcalidrawElementWithCanvas => {
  const canvas = document.createElement("canvas");
  const context = canvas.getContext("2d")!;
  const padding = getCanvasPadding(element);

  const { width, height, scale } = cappedElementCanvasSize(element, zoom);

  canvas.width = width;
  canvas.height = height;

  let canvasOffsetX = 0;
  let canvasOffsetY = 0;

  if (isLinearElement(element) || isFreeDrawElement(element)) {
    const [x1, y1] = getElementAbsoluteCoords(element);

    canvasOffsetX =
      element.x > x1
        ? distance(element.x, x1) * window.devicePixelRatio * scale
        : 0;

    canvasOffsetY =
      element.y > y1
        ? distance(element.y, y1) * window.devicePixelRatio * scale
        : 0;

    context.translate(canvasOffsetX, canvasOffsetY);
  }

  context.save();
  context.translate(padding * scale, padding * scale);
  context.scale(
    window.devicePixelRatio * scale,
    window.devicePixelRatio * scale,
  );

  const rc = rough.canvas(canvas);

  // in dark theme, revert the image color filter
  if (shouldResetImageFilter(element, renderConfig, appState)) {
    context.filter = IMAGE_INVERT_FILTER;
  }

  drawElementOnCanvas(element, rc, context, renderConfig, appState);
  context.restore();

  return {
    element,
    canvas,
    theme: appState.theme,
    scale,
    zoomValue: zoom.value,
    canvasOffsetX,
    canvasOffsetY,
    boundTextElementVersion: getBoundTextElement(element)?.version || null,
    containingFrameOpacity: getContainingFrame(element)?.opacity || 100,
  };
};

export const DEFAULT_LINK_SIZE = 14;

const IMAGE_PLACEHOLDER_IMG = document.createElement("img");
IMAGE_PLACEHOLDER_IMG.src = `data:${MIME_TYPES.svg},${encodeURIComponent(
  `<svg aria-hidden="true" focusable="false" data-prefix="fas" data-icon="image" class="svg-inline--fa fa-image fa-w-16" role="img" xmlns="http://www.w3.org/2000/svg" viewBox="0 0 512 512"><path fill="#888" d="M464 448H48c-26.51 0-48-21.49-48-48V112c0-26.51 21.49-48 48-48h416c26.51 0 48 21.49 48 48v288c0 26.51-21.49 48-48 48zM112 120c-30.928 0-56 25.072-56 56s25.072 56 56 56 56-25.072 56-56-25.072-56-56-56zM64 384h384V272l-87.515-87.515c-4.686-4.686-12.284-4.686-16.971 0L208 320l-55.515-55.515c-4.686-4.686-12.284-4.686-16.971 0L64 336v48z"></path></svg>`,
)}`;

const IMAGE_ERROR_PLACEHOLDER_IMG = document.createElement("img");
IMAGE_ERROR_PLACEHOLDER_IMG.src = `data:${MIME_TYPES.svg},${encodeURIComponent(
  `<svg viewBox="0 0 668 668" xmlns="http://www.w3.org/2000/svg" xml:space="preserve" style="fill-rule:evenodd;clip-rule:evenodd;stroke-linejoin:round;stroke-miterlimit:2"><path d="M464 448H48c-26.51 0-48-21.49-48-48V112c0-26.51 21.49-48 48-48h416c26.51 0 48 21.49 48 48v288c0 26.51-21.49 48-48 48ZM112 120c-30.928 0-56 25.072-56 56s25.072 56 56 56 56-25.072 56-56-25.072-56-56-56ZM64 384h384V272l-87.515-87.515c-4.686-4.686-12.284-4.686-16.971 0L208 320l-55.515-55.515c-4.686-4.686-12.284-4.686-16.971 0L64 336v48Z" style="fill:#888;fill-rule:nonzero" transform="matrix(.81709 0 0 .81709 124.825 145.825)"/><path d="M256 8C119.034 8 8 119.033 8 256c0 136.967 111.034 248 248 248s248-111.034 248-248S392.967 8 256 8Zm130.108 117.892c65.448 65.448 70 165.481 20.677 235.637L150.47 105.216c70.204-49.356 170.226-44.735 235.638 20.676ZM125.892 386.108c-65.448-65.448-70-165.481-20.677-235.637L361.53 406.784c-70.203 49.356-170.226 44.736-235.638-20.676Z" style="fill:#888;fill-rule:nonzero" transform="matrix(.30366 0 0 .30366 506.822 60.065)"/></svg>`,
)}`;

const drawImagePlaceholder = (
  element: ExcalidrawImageElement,
  context: CanvasRenderingContext2D,
  zoomValue: AppState["zoom"]["value"],
) => {
  context.fillStyle = "#E7E7E7";
  context.fillRect(0, 0, element.width, element.height);

  const imageMinWidthOrHeight = Math.min(element.width, element.height);

  const size = Math.min(
    imageMinWidthOrHeight,
    Math.min(imageMinWidthOrHeight * 0.4, 100),
  );

  context.drawImage(
    element.status === "error"
      ? IMAGE_ERROR_PLACEHOLDER_IMG
      : IMAGE_PLACEHOLDER_IMG,
    element.width / 2 - size / 2,
    element.height / 2 - size / 2,
    size,
    size,
  );
};

const drawElementOnCanvas = (
  element: NonDeletedExcalidrawElement,
  rc: RoughCanvas,
  context: CanvasRenderingContext2D,
  renderConfig: StaticCanvasRenderConfig,
  appState: StaticCanvasAppState,
) => {
  context.globalAlpha =
    ((getContainingFrame(element)?.opacity ?? 100) * element.opacity) / 10000;
  switch (element.type) {
    case "rectangle":
    case "iframe":
    case "embeddable":
    case "diamond":
    case "ellipse": {
      context.lineJoin = "round";
      context.lineCap = "round";
      rc.draw(ShapeCache.get(element)!);
      break;
    }
    case "arrow":
    case "line": {
      context.lineJoin = "round";
      context.lineCap = "round";

      ShapeCache.get(element)!.forEach((shape) => {
        rc.draw(shape);
      });
      break;
    }
    case "freedraw": {
      // Draw directly to canvas
      context.save();
      context.fillStyle = element.strokeColor;

      const path = getFreeDrawPath2D(element) as Path2D;
      const fillShape = ShapeCache.get(element);

      if (fillShape) {
        rc.draw(fillShape);
      }

      context.fillStyle = element.strokeColor;
      context.fill(path);

      context.restore();
      break;
    }
    case "image": {
      const img = isInitializedImageElement(element)
        ? renderConfig.imageCache.get(element.fileId)?.image
        : undefined;
      if (img != null && !(img instanceof Promise)) {
        context.drawImage(
          img,
          0 /* hardcoded for the selection box*/,
          0,
          element.width,
          element.height,
        );
      } else {
        drawImagePlaceholder(element, context, appState.zoom.value);
      }
      break;
    }
    default: {
      if (isTextElement(element)) {
        const rtl = isRTL(element.text);
        const shouldTemporarilyAttach = rtl && !context.canvas.isConnected;
        if (shouldTemporarilyAttach) {
          // to correctly render RTL text mixed with LTR, we have to append it
          // to the DOM
          document.body.appendChild(context.canvas);
        }
        context.canvas.setAttribute("dir", rtl ? "rtl" : "ltr");
        context.save();
        context.font = getFontString(element);
        context.fillStyle = element.strokeColor;
        context.textAlign = element.textAlign as CanvasTextAlign;

        // Canvas does not support multiline text by default
        const lines = element.text.replace(/\r\n?/g, "\n").split("\n");

        const horizontalOffset =
          element.textAlign === "center"
            ? element.width / 2
            : element.textAlign === "right"
            ? element.width
            : 0;
        const lineHeightPx = getLineHeightInPx(
          element.fontSize,
          element.lineHeight,
        );
        const verticalOffset = element.height - element.baseline;
        for (let index = 0; index < lines.length; index++) {
          context.fillText(
            lines[index],
            horizontalOffset,
            (index + 1) * lineHeightPx - verticalOffset,
          );
        }
        context.restore();
        if (shouldTemporarilyAttach) {
          context.canvas.remove();
        }
      } else {
        throw new Error(`Unimplemented type ${element.type}`);
      }
    }
  }
  context.globalAlpha = 1;
};

export const elementWithCanvasCache = new WeakMap<
  ExcalidrawElement,
  ExcalidrawElementWithCanvas
>();

const generateElementWithCanvas = (
  element: NonDeletedExcalidrawElement,
  renderConfig: StaticCanvasRenderConfig,
  appState: StaticCanvasAppState,
) => {
  const zoom: Zoom = renderConfig ? appState.zoom : defaultAppState.zoom;
  const prevElementWithCanvas = elementWithCanvasCache.get(element);
  const shouldRegenerateBecauseZoom =
    prevElementWithCanvas &&
    prevElementWithCanvas.zoomValue !== zoom.value &&
    !appState?.shouldCacheIgnoreZoom;
  const boundTextElementVersion = getBoundTextElement(element)?.version || null;
  const containingFrameOpacity = getContainingFrame(element)?.opacity || 100;

  if (
    !prevElementWithCanvas ||
    shouldRegenerateBecauseZoom ||
    prevElementWithCanvas.theme !== appState.theme ||
    prevElementWithCanvas.boundTextElementVersion !== boundTextElementVersion ||
    prevElementWithCanvas.containingFrameOpacity !== containingFrameOpacity
  ) {
    const elementWithCanvas = generateElementCanvas(
      element,
      zoom,
      renderConfig,
      appState,
    );

    elementWithCanvasCache.set(element, elementWithCanvas);

    return elementWithCanvas;
  }
  return prevElementWithCanvas;
};

const drawElementFromCanvas = (
  elementWithCanvas: ExcalidrawElementWithCanvas,
  context: CanvasRenderingContext2D,
  renderConfig: StaticCanvasRenderConfig,
  appState: StaticCanvasAppState,
) => {
  const element = elementWithCanvas.element;
  const padding = getCanvasPadding(element);
  const zoom = elementWithCanvas.scale;
  let [x1, y1, x2, y2] = getElementAbsoluteCoords(element);

  // Free draw elements will otherwise "shuffle" as the min x and y change
  if (isFreeDrawElement(element)) {
    x1 = Math.floor(x1);
    x2 = Math.ceil(x2);
    y1 = Math.floor(y1);
    y2 = Math.ceil(y2);
  }

  const cx = ((x1 + x2) / 2 + appState.scrollX) * window.devicePixelRatio;
  const cy = ((y1 + y2) / 2 + appState.scrollY) * window.devicePixelRatio;

  context.save();
  context.scale(1 / window.devicePixelRatio, 1 / window.devicePixelRatio);
  const boundTextElement = getBoundTextElement(element);

  if (isArrowElement(element) && boundTextElement) {
    const tempCanvas = document.createElement("canvas");
    const tempCanvasContext = tempCanvas.getContext("2d")!;

    // Take max dimensions of arrow canvas so that when canvas is rotated
    // the arrow doesn't get clipped
    const maxDim = Math.max(distance(x1, x2), distance(y1, y2));
    tempCanvas.width =
      maxDim * window.devicePixelRatio * zoom +
      padding * elementWithCanvas.scale * 10;
    tempCanvas.height =
      maxDim * window.devicePixelRatio * zoom +
      padding * elementWithCanvas.scale * 10;
    const offsetX = (tempCanvas.width - elementWithCanvas.canvas!.width) / 2;
    const offsetY = (tempCanvas.height - elementWithCanvas.canvas!.height) / 2;

    tempCanvasContext.translate(tempCanvas.width / 2, tempCanvas.height / 2);
    tempCanvasContext.rotate(element.angle);

    tempCanvasContext.drawImage(
      elementWithCanvas.canvas!,
      -elementWithCanvas.canvas.width / 2,
      -elementWithCanvas.canvas.height / 2,
      elementWithCanvas.canvas.width,
      elementWithCanvas.canvas.height,
    );

    const [, , , , boundTextCx, boundTextCy] =
      getElementAbsoluteCoords(boundTextElement);

    tempCanvasContext.rotate(-element.angle);

    // Shift the canvas to the center of the bound text element
    const shiftX =
      tempCanvas.width / 2 -
      (boundTextCx - x1) * window.devicePixelRatio * zoom -
      offsetX -
      padding * zoom;

    const shiftY =
      tempCanvas.height / 2 -
      (boundTextCy - y1) * window.devicePixelRatio * zoom -
      offsetY -
      padding * zoom;
    tempCanvasContext.translate(-shiftX, -shiftY);

    // Clear the bound text area
    tempCanvasContext.clearRect(
      -(boundTextElement.width / 2 + BOUND_TEXT_PADDING) *
        window.devicePixelRatio *
        zoom,
      -(boundTextElement.height / 2 + BOUND_TEXT_PADDING) *
        window.devicePixelRatio *
        zoom,
      (boundTextElement.width + BOUND_TEXT_PADDING * 2) *
        window.devicePixelRatio *
        zoom,
      (boundTextElement.height + BOUND_TEXT_PADDING * 2) *
        window.devicePixelRatio *
        zoom,
    );

    context.translate(cx, cy);
    context.drawImage(
      tempCanvas,
      (-(x2 - x1) / 2) * window.devicePixelRatio - offsetX / zoom - padding,
      (-(y2 - y1) / 2) * window.devicePixelRatio - offsetY / zoom - padding,
      tempCanvas.width / zoom,
      tempCanvas.height / zoom,
    );
  } else {
    // we translate context to element center so that rotation and scale
    // originates from the element center
    context.translate(cx, cy);

    context.rotate(element.angle);

    if (
      "scale" in elementWithCanvas.element &&
      !isPendingImageElement(element, renderConfig) &&
      !isEmbeddableElement(element)
    ) {
      context.scale(
        elementWithCanvas.element.scale[0],
        elementWithCanvas.element.scale[1],
      );
    }

    // revert afterwards we don't have account for it during drawing
    context.translate(-cx, -cy);

    context.drawImage(
      elementWithCanvas.canvas!,
      (x1 + appState.scrollX) * window.devicePixelRatio -
        (padding * elementWithCanvas.scale) / elementWithCanvas.scale,
      (y1 + appState.scrollY) * window.devicePixelRatio -
        (padding * elementWithCanvas.scale) / elementWithCanvas.scale,
      elementWithCanvas.canvas!.width / elementWithCanvas.scale,
      elementWithCanvas.canvas!.height / elementWithCanvas.scale,
    );

    if (
      import.meta.env.VITE_APP_DEBUG_ENABLE_TEXT_CONTAINER_BOUNDING_BOX ===
        "true" &&
      hasBoundTextElement(element)
    ) {
      const textElement = getBoundTextElement(
        element,
      ) as ExcalidrawTextElementWithContainer;
      const coords = getContainerCoords(element);
      context.strokeStyle = "#c92a2a";
      context.lineWidth = 3;
      context.strokeRect(
        (coords.x + appState.scrollX) * window.devicePixelRatio,
        (coords.y + appState.scrollY) * window.devicePixelRatio,
        getBoundTextMaxWidth(element) * window.devicePixelRatio,
        getBoundTextMaxHeight(element, textElement) * window.devicePixelRatio,
      );
    }
  }
  context.restore();

  // Clear the nested element we appended to the DOM
};

export const renderSelectionElement = (
  element: NonDeletedExcalidrawElement,
  context: CanvasRenderingContext2D,
  appState: InteractiveCanvasAppState,
) => {
  context.save();
  context.translate(element.x + appState.scrollX, element.y + appState.scrollY);
  context.fillStyle = "rgba(0, 0, 200, 0.04)";

  // render from 0.5px offset  to get 1px wide line
  // https://stackoverflow.com/questions/7530593/html5-canvas-and-line-width/7531540#7531540
  // TODO can be be improved by offseting to the negative when user selects
  // from right to left
  const offset = 0.5 / appState.zoom.value;

  context.fillRect(offset, offset, element.width, element.height);
  context.lineWidth = 1 / appState.zoom.value;
  context.strokeStyle = " rgb(105, 101, 219)";
  context.strokeRect(offset, offset, element.width, element.height);

  context.restore();
};

export const renderElement = (
  element: NonDeletedExcalidrawElement,
  rc: RoughCanvas,
  context: CanvasRenderingContext2D,
  renderConfig: StaticCanvasRenderConfig,
  appState: StaticCanvasAppState,
) => {
  switch (element.type) {
    case "magicframe":
    case "frame": {
      if (appState.frameRendering.enabled && appState.frameRendering.outline) {
        context.save();
        context.translate(
          element.x + appState.scrollX,
          element.y + appState.scrollY,
        );
        context.fillStyle = "rgba(0, 0, 200, 0.04)";

        context.lineWidth = FRAME_STYLE.strokeWidth / appState.zoom.value;
        context.strokeStyle = FRAME_STYLE.strokeColor;

        // TODO change later to only affect AI frames
        if (isMagicFrameElement(element)) {
          context.strokeStyle =
            appState.theme === "light" ? "#7affd7" : "#1d8264";
        }

        if (FRAME_STYLE.radius && context.roundRect) {
          context.beginPath();
          context.roundRect(
            0,
            0,
            element.width,
            element.height,
            FRAME_STYLE.radius / appState.zoom.value,
          );
          context.stroke();
          context.closePath();
        } else {
          context.strokeRect(0, 0, element.width, element.height);
        }

        context.restore();
      }
      break;
    }
    case "freedraw": {
      // TODO investigate if we can do this in situ. Right now we need to call
      // beforehand because math helpers (such as getElementAbsoluteCoords)
      // rely on existing shapes
      ShapeCache.generateElementShape(element);

      if (renderConfig.isExporting) {
        const [x1, y1, x2, y2] = getElementAbsoluteCoords(element);
        const cx = (x1 + x2) / 2 + appState.scrollX;
        const cy = (y1 + y2) / 2 + appState.scrollY;
        const shiftX = (x2 - x1) / 2 - (element.x - x1);
        const shiftY = (y2 - y1) / 2 - (element.y - y1);
        context.save();
        context.translate(cx, cy);
        context.rotate(element.angle);
        context.translate(-shiftX, -shiftY);
        drawElementOnCanvas(element, rc, context, renderConfig, appState);
        context.restore();
      } else {
        const elementWithCanvas = generateElementWithCanvas(
          element,
          renderConfig,
          appState,
        );
        drawElementFromCanvas(
          elementWithCanvas,
          context,
          renderConfig,
          appState,
        );
      }

      break;
    }
    case "rectangle":
    case "diamond":
    case "ellipse":
    case "line":
    case "arrow":
    case "image":
    case "text":
    case "iframe":
    case "embeddable": {
      // TODO investigate if we can do this in situ. Right now we need to call
      // beforehand because math helpers (such as getElementAbsoluteCoords)
      // rely on existing shapes
      ShapeCache.generateElementShape(element, renderConfig.isExporting);
      if (renderConfig.isExporting) {
        const [x1, y1, x2, y2] = getElementAbsoluteCoords(element);
        const cx = (x1 + x2) / 2 + appState.scrollX;
        const cy = (y1 + y2) / 2 + appState.scrollY;
        let shiftX = (x2 - x1) / 2 - (element.x - x1);
        let shiftY = (y2 - y1) / 2 - (element.y - y1);
        if (isTextElement(element)) {
          const container = getContainerElement(element);
          if (isArrowElement(container)) {
            const boundTextCoords =
              LinearElementEditor.getBoundTextElementPosition(
                container,
                element as ExcalidrawTextElementWithContainer,
              );
            shiftX = (x2 - x1) / 2 - (boundTextCoords.x - x1);
            shiftY = (y2 - y1) / 2 - (boundTextCoords.y - y1);
          }
        }
        context.save();
        context.translate(cx, cy);

        if (shouldResetImageFilter(element, renderConfig, appState)) {
          context.filter = "none";
        }
        const boundTextElement = getBoundTextElement(element);

        if (isArrowElement(element) && boundTextElement) {
          const tempCanvas = document.createElement("canvas");

          const tempCanvasContext = tempCanvas.getContext("2d")!;

          // Take max dimensions of arrow canvas so that when canvas is rotated
          // the arrow doesn't get clipped
          const maxDim = Math.max(distance(x1, x2), distance(y1, y2));
          const padding = getCanvasPadding(element);
          tempCanvas.width =
            maxDim * appState.exportScale + padding * 10 * appState.exportScale;
          tempCanvas.height =
            maxDim * appState.exportScale + padding * 10 * appState.exportScale;

          tempCanvasContext.translate(
            tempCanvas.width / 2,
            tempCanvas.height / 2,
          );
          tempCanvasContext.scale(appState.exportScale, appState.exportScale);

          // Shift the canvas to left most point of the arrow
          shiftX = element.width / 2 - (element.x - x1);
          shiftY = element.height / 2 - (element.y - y1);

          tempCanvasContext.rotate(element.angle);
          const tempRc = rough.canvas(tempCanvas);

          tempCanvasContext.translate(-shiftX, -shiftY);

          drawElementOnCanvas(
            element,
            tempRc,
            tempCanvasContext,
            renderConfig,
            appState,
          );

          tempCanvasContext.translate(shiftX, shiftY);

          tempCanvasContext.rotate(-element.angle);

          // Shift the canvas to center of bound text
          const [, , , , boundTextCx, boundTextCy] =
            getElementAbsoluteCoords(boundTextElement);
          const boundTextShiftX = (x1 + x2) / 2 - boundTextCx;
          const boundTextShiftY = (y1 + y2) / 2 - boundTextCy;
          tempCanvasContext.translate(-boundTextShiftX, -boundTextShiftY);

          // Clear the bound text area
          tempCanvasContext.clearRect(
            -boundTextElement.width / 2,
            -boundTextElement.height / 2,
            boundTextElement.width,
            boundTextElement.height,
          );
          context.scale(1 / appState.exportScale, 1 / appState.exportScale);
          context.drawImage(
            tempCanvas,
            -tempCanvas.width / 2,
            -tempCanvas.height / 2,
            tempCanvas.width,
            tempCanvas.height,
          );
        } else {
          context.rotate(element.angle);

          if (element.type === "image") {
            // note: scale must be applied *after* rotating
            context.scale(element.scale[0], element.scale[1]);
          }

          context.translate(-shiftX, -shiftY);
          drawElementOnCanvas(element, rc, context, renderConfig, appState);
        }

        context.restore();
        // not exporting → optimized rendering (cache & render from element
        // canvases)
      } else {
        const elementWithCanvas = generateElementWithCanvas(
          element,
          renderConfig,
          appState,
        );

        const currentImageSmoothingStatus = context.imageSmoothingEnabled;

        if (
          // do not disable smoothing during zoom as blurry shapes look better
          // on low resolution (while still zooming in) than sharp ones
          !appState?.shouldCacheIgnoreZoom &&
          // angle is 0 -> always disable smoothing
          (!element.angle ||
            // or check if angle is a right angle in which case we can still
            // disable smoothing without adversely affecting the result
            isRightAngle(element.angle))
        ) {
          // Disabling smoothing makes output much sharper, especially for
          // text. Unless for non-right angles, where the aliasing is really
          // terrible on Chromium.
          //
          // Note that `context.imageSmoothingQuality="high"` has almost
          // zero effect.
          //
          context.imageSmoothingEnabled = false;
        }

        drawElementFromCanvas(
          elementWithCanvas,
          context,
          renderConfig,
          appState,
        );

        // reset
        context.imageSmoothingEnabled = currentImageSmoothingStatus;
      }
      break;
    }
    default: {
      // @ts-ignore
      throw new Error(`Unimplemented type ${element.type}`);
    }
  }
};

const roughSVGDrawWithPrecision = (
  rsvg: RoughSVG,
  drawable: Drawable,
  precision?: number,
) => {
  if (typeof precision === "undefined") {
    return rsvg.draw(drawable);
  }
  const pshape: Drawable = {
    sets: drawable.sets,
    shape: drawable.shape,
    options: { ...drawable.options, fixedDecimalPlaceDigits: precision },
  };
  return rsvg.draw(pshape);
};

const maybeWrapNodesInFrameClipPath = (
  element: NonDeletedExcalidrawElement,
  root: SVGElement,
  nodes: SVGElement[],
  frameRendering: AppState["frameRendering"],
) => {
  if (!frameRendering.enabled || !frameRendering.clip) {
    return null;
  }
  const frame = getContainingFrame(element);
  if (frame) {
    const g = root.ownerDocument!.createElementNS(SVG_NS, "g");
    g.setAttributeNS(SVG_NS, "clip-path", `url(#${frame.id})`);
    nodes.forEach((node) => g.appendChild(node));
    return g;
  }

  return null;
};

export const renderElementToSvg = (
  element: NonDeletedExcalidrawElement,
  rsvg: RoughSVG,
  svgRoot: SVGElement,
  files: BinaryFiles,
  offsetX: number,
  offsetY: number,
  renderConfig: {
    exportWithDarkMode: boolean;
    renderEmbeddables: boolean;
    frameRendering: AppState["frameRendering"];
  },
) => {
  const offset = { x: offsetX, y: offsetY };
  const [x1, y1, x2, y2] = getElementAbsoluteCoords(element);
  let cx = (x2 - x1) / 2 - (element.x - x1);
  let cy = (y2 - y1) / 2 - (element.y - y1);
  if (isTextElement(element)) {
    const container = getContainerElement(element);
    if (isArrowElement(container)) {
      const [x1, y1, x2, y2] = getElementAbsoluteCoords(container);

      const boundTextCoords = LinearElementEditor.getBoundTextElementPosition(
        container,
        element as ExcalidrawTextElementWithContainer,
      );
      cx = (x2 - x1) / 2 - (boundTextCoords.x - x1);
      cy = (y2 - y1) / 2 - (boundTextCoords.y - y1);
      offsetX = offsetX + boundTextCoords.x - element.x;
      offsetY = offsetY + boundTextCoords.y - element.y;
    }
  }
  const degree = (180 * element.angle) / Math.PI;

  // element to append node to, most of the time svgRoot
  let root = svgRoot;

  // if the element has a link, create an anchor tag and make that the new root
  if (element.link) {
    const anchorTag = svgRoot.ownerDocument!.createElementNS(SVG_NS, "a");
    anchorTag.setAttribute("href", normalizeLink(element.link));
    root.appendChild(anchorTag);
    root = anchorTag;
  }

  const addToRoot = (node: SVGElement, element: ExcalidrawElement) => {
    if (isTestEnv()) {
      node.setAttribute("data-id", element.id);
    }
    root.appendChild(node);
  };

  const opacity =
    ((getContainingFrame(element)?.opacity ?? 100) * element.opacity) / 10000;

  switch (element.type) {
    case "selection": {
      // Since this is used only during editing experience, which is canvas based,
      // this should not happen
      throw new Error("Selection rendering is not supported for SVG");
    }
    case "rectangle":
    case "diamond":
    case "ellipse": {
      const shape = ShapeCache.generateElementShape(element);
      const node = roughSVGDrawWithPrecision(
        rsvg,
        shape,
        MAX_DECIMALS_FOR_SVG_EXPORT,
      );
      if (opacity !== 1) {
        node.setAttribute("stroke-opacity", `${opacity}`);
        node.setAttribute("fill-opacity", `${opacity}`);
      }
      node.setAttribute("stroke-linecap", "round");
      node.setAttribute(
        "transform",
        `translate(${offsetX || 0} ${
          offsetY || 0
        }) rotate(${degree} ${cx} ${cy})`,
      );

      const g = maybeWrapNodesInFrameClipPath(
        element,
        root,
        [node],
        renderConfig.frameRendering,
      );

      addToRoot(g || node, element);
      break;
    }
    case "iframe":
    case "embeddable": {
      // render placeholder rectangle
      const shape = ShapeCache.generateElementShape(element, true);
      const node = roughSVGDrawWithPrecision(
        rsvg,
        shape,
        MAX_DECIMALS_FOR_SVG_EXPORT,
      );
      const opacity = element.opacity / 100;
      if (opacity !== 1) {
        node.setAttribute("stroke-opacity", `${opacity}`);
        node.setAttribute("fill-opacity", `${opacity}`);
      }
      node.setAttribute("stroke-linecap", "round");
      node.setAttribute(
        "transform",
        `translate(${offsetX || 0} ${
          offsetY || 0
        }) rotate(${degree} ${cx} ${cy})`,
      );
      addToRoot(node, element);

      const label: ExcalidrawElement =
        createPlaceholderEmbeddableLabel(element);
      renderElementToSvg(
        label,
        rsvg,
        root,
        files,
        label.x + offset.x - element.x,
        label.y + offset.y - element.y,
        renderConfig,
      );

      const scaleX = element.scale?.[0] || 1;
      const scaleY = element.scale?.[1] || 1;
      // render embeddable element + iframe
      const embeddableNode = roughSVGDrawWithPrecision(
        rsvg,
        shape,
        MAX_DECIMALS_FOR_SVG_EXPORT,
      );
      embeddableNode.setAttribute("stroke-linecap", "round");
      embeddableNode.setAttribute(
        "transform",
        `translate(${offsetX || 0} ${
          offsetY || 0
        }) rotate(${degree} ${cx} ${cy}) scale(${scaleX}, ${scaleY})`,
      );
      while (embeddableNode.firstChild) {
        embeddableNode.removeChild(embeddableNode.firstChild);
      }
      const radius = getCornerRadius(
        Math.min(element.width, element.height),
        element,
      );

      const embedLink = getEmbedLink(toValidURL(element.link || ""));

      // if rendering embeddables explicitly disabled or
      // embedding documents via srcdoc (which doesn't seem to work for SVGs)
      // replace with a link instead
      if (
        renderConfig.renderEmbeddables === false ||
        embedLink?.type === "document"
      ) {
        const anchorTag = svgRoot.ownerDocument!.createElementNS(SVG_NS, "a");
        anchorTag.setAttribute("href", normalizeLink(element.link || ""));
        anchorTag.setAttribute("target", "_blank");
        anchorTag.setAttribute("rel", "noopener noreferrer");
        anchorTag.style.borderRadius = `${radius}px`;

        embeddableNode.appendChild(anchorTag);
      } else {
        const foreignObject = svgRoot.ownerDocument!.createElementNS(
          SVG_NS,
          "foreignObject",
        );
        foreignObject.style.width = `${element.width / scaleX}px`;
        foreignObject.style.height = `${element.height / scaleY}px`;
        foreignObject.style.border = "none";
        const div = foreignObject.ownerDocument!.createElementNS(SVG_NS, "div");
        div.setAttribute("xmlns", "http://www.w3.org/1999/xhtml");
        div.style.width = "100%";
        div.style.height = "100%";
        const iframe = div.ownerDocument!.createElement("iframe");
        iframe.src = embedLink?.link ?? "";
        iframe.style.width = "100%";
        iframe.style.height = "100%";
        iframe.style.border = "none";
        iframe.style.borderRadius = `${radius}px`;
        iframe.style.top = "0";
        iframe.style.left = "0";
        iframe.allowFullscreen = true;
        div.appendChild(iframe);
        foreignObject.appendChild(div);

        embeddableNode.appendChild(foreignObject);
      }
      addToRoot(embeddableNode, element);
      break;
    }
    case "line":
    case "arrow": {
      const boundText = getBoundTextElement(element);
      const maskPath = svgRoot.ownerDocument!.createElementNS(SVG_NS, "mask");
      if (boundText) {
        maskPath.setAttribute("id", `mask-${element.id}`);
        const maskRectVisible = svgRoot.ownerDocument!.createElementNS(
          SVG_NS,
          "rect",
        );
        offsetX = offsetX || 0;
        offsetY = offsetY || 0;
        maskRectVisible.setAttribute("x", "0");
        maskRectVisible.setAttribute("y", "0");
        maskRectVisible.setAttribute("fill", "#fff");
        maskRectVisible.setAttribute(
          "width",
          `${element.width + 100 + offsetX}`,
        );
        maskRectVisible.setAttribute(
          "height",
          `${element.height + 100 + offsetY}`,
        );

        maskPath.appendChild(maskRectVisible);
        const maskRectInvisible = svgRoot.ownerDocument!.createElementNS(
          SVG_NS,
          "rect",
        );
        const boundTextCoords = LinearElementEditor.getBoundTextElementPosition(
          element,
          boundText,
        );

        const maskX = offsetX + boundTextCoords.x - element.x;
        const maskY = offsetY + boundTextCoords.y - element.y;

        maskRectInvisible.setAttribute("x", maskX.toString());
        maskRectInvisible.setAttribute("y", maskY.toString());
        maskRectInvisible.setAttribute("fill", "#000");
        maskRectInvisible.setAttribute("width", `${boundText.width}`);
        maskRectInvisible.setAttribute("height", `${boundText.height}`);
        maskRectInvisible.setAttribute("opacity", "1");
        maskPath.appendChild(maskRectInvisible);
      }
      const group = svgRoot.ownerDocument!.createElementNS(SVG_NS, "g");
      if (boundText) {
        group.setAttribute("mask", `url(#mask-${element.id})`);
      }
      group.setAttribute("stroke-linecap", "round");

      const shapes = ShapeCache.generateElementShape(element);
      shapes.forEach((shape) => {
        const node = roughSVGDrawWithPrecision(
          rsvg,
          shape,
          MAX_DECIMALS_FOR_SVG_EXPORT,
        );
        if (opacity !== 1) {
          node.setAttribute("stroke-opacity", `${opacity}`);
          node.setAttribute("fill-opacity", `${opacity}`);
        }
        node.setAttribute(
          "transform",
          `translate(${offsetX || 0} ${
            offsetY || 0
          }) rotate(${degree} ${cx} ${cy})`,
        );
        if (
          element.type === "line" &&
          isPathALoop(element.points) &&
          element.backgroundColor !== "transparent"
        ) {
          node.setAttribute("fill-rule", "evenodd");
        }
        group.appendChild(node);
      });

      const g = maybeWrapNodesInFrameClipPath(
        element,
        root,
        [group, maskPath],
        renderConfig.frameRendering,
      );
      if (g) {
        addToRoot(g, element);
        root.appendChild(g);
      } else {
        addToRoot(group, element);
        root.append(maskPath);
      }
      break;
    }
    case "freedraw": {
      const backgroundFillShape = ShapeCache.generateElementShape(element);
      const node = backgroundFillShape
        ? roughSVGDrawWithPrecision(
            rsvg,
            backgroundFillShape,
            MAX_DECIMALS_FOR_SVG_EXPORT,
          )
        : svgRoot.ownerDocument!.createElementNS(SVG_NS, "g");
      if (opacity !== 1) {
        node.setAttribute("stroke-opacity", `${opacity}`);
        node.setAttribute("fill-opacity", `${opacity}`);
      }
      node.setAttribute(
        "transform",
        `translate(${offsetX || 0} ${
          offsetY || 0
        }) rotate(${degree} ${cx} ${cy})`,
      );
      node.setAttribute("stroke", "none");
      const path = svgRoot.ownerDocument!.createElementNS(SVG_NS, "path");
      path.setAttribute("fill", element.strokeColor);
      path.setAttribute("d", getFreeDrawSvgPath(element));
      node.appendChild(path);

      const g = maybeWrapNodesInFrameClipPath(
        element,
        root,
        [node],
        renderConfig.frameRendering,
      );

      addToRoot(g || node, element);
      break;
    }
    case "image": {
      const width = Math.round(element.width);
      const height = Math.round(element.height);
      const fileData =
        isInitializedImageElement(element) && files[element.fileId];
      if (fileData) {
        const symbolId = `image-${fileData.id}`;
        let symbol = svgRoot.querySelector(`#${symbolId}`);
        if (!symbol) {
          symbol = svgRoot.ownerDocument!.createElementNS(SVG_NS, "symbol");
          symbol.id = symbolId;

          const image = svgRoot.ownerDocument!.createElementNS(SVG_NS, "image");

          image.setAttribute("width", "100%");
          image.setAttribute("height", "100%");
          image.setAttribute("href", fileData.dataURL);

          symbol.appendChild(image);

          root.prepend(symbol);
        }

        const use = svgRoot.ownerDocument!.createElementNS(SVG_NS, "use");
        use.setAttribute("href", `#${symbolId}`);

        // in dark theme, revert the image color filter
        if (
          renderConfig.exportWithDarkMode &&
          fileData.mimeType !== MIME_TYPES.svg
        ) {
          use.setAttribute("filter", IMAGE_INVERT_FILTER);
        }

        use.setAttribute("width", `${width}`);
        use.setAttribute("height", `${height}`);
        use.setAttribute("opacity", `${opacity}`);

        // We first apply `scale` transforms (horizontal/vertical mirroring)
        // on the <use> element, then apply translation and rotation
        // on the <g> element which wraps the <use>.
        // Doing this separately is a quick hack to to work around compositing
        // the transformations correctly (the transform-origin was not being
        // applied correctly).
        if (element.scale[0] !== 1 || element.scale[1] !== 1) {
          const translateX = element.scale[0] !== 1 ? -width : 0;
          const translateY = element.scale[1] !== 1 ? -height : 0;
          use.setAttribute(
            "transform",
            `scale(${element.scale[0]}, ${element.scale[1]}) translate(${translateX} ${translateY})`,
          );
        }

        const g = svgRoot.ownerDocument!.createElementNS(SVG_NS, "g");
        g.appendChild(use);
        g.setAttribute(
          "transform",
          `translate(${offsetX || 0} ${
            offsetY || 0
          }) rotate(${degree} ${cx} ${cy})`,
        );

        const clipG = maybeWrapNodesInFrameClipPath(
          element,
          root,
          [g],
          renderConfig.frameRendering,
        );
        addToRoot(clipG || g, element);
      }
      break;
    }
    // frames are not rendered and only acts as a container
    case "frame":
    case "magicframe": {
      if (
        renderConfig.frameRendering.enabled &&
        renderConfig.frameRendering.outline
      ) {
        const rect = document.createElementNS(SVG_NS, "rect");

        rect.setAttribute(
          "transform",
          `translate(${offsetX || 0} ${
            offsetY || 0
          }) rotate(${degree} ${cx} ${cy})`,
        );

        rect.setAttribute("width", `${element.width}px`);
        rect.setAttribute("height", `${element.height}px`);
        // Rounded corners
        rect.setAttribute("rx", FRAME_STYLE.radius.toString());
        rect.setAttribute("ry", FRAME_STYLE.radius.toString());

        rect.setAttribute("fill", "none");
        rect.setAttribute("stroke", FRAME_STYLE.strokeColor);
        rect.setAttribute("stroke-width", FRAME_STYLE.strokeWidth.toString());

        addToRoot(rect, element);
      }
      break;
    }
    default: {
      if (isTextElement(element)) {
        const node = svgRoot.ownerDocument!.createElementNS(SVG_NS, "g");
        if (opacity !== 1) {
          node.setAttribute("stroke-opacity", `${opacity}`);
          node.setAttribute("fill-opacity", `${opacity}`);
        }

        node.setAttribute(
          "transform",
          `translate(${offsetX || 0} ${
            offsetY || 0
          }) rotate(${degree} ${cx} ${cy})`,
        );
        const lines = element.text.replace(/\r\n?/g, "\n").split("\n");
        const lineHeightPx = getLineHeightInPx(
          element.fontSize,
          element.lineHeight,
        );
        const horizontalOffset =
          element.textAlign === "center"
            ? element.width / 2
            : element.textAlign === "right"
            ? element.width
            : 0;
        const direction = isRTL(element.text) ? "rtl" : "ltr";
        const textAnchor =
          element.textAlign === "center"
            ? "middle"
            : element.textAlign === "right" || direction === "rtl"
            ? "end"
            : "start";
        for (let i = 0; i < lines.length; i++) {
          const text = svgRoot.ownerDocument!.createElementNS(SVG_NS, "text");
          text.textContent = lines[i];
          text.setAttribute("x", `${horizontalOffset}`);
          text.setAttribute("y", `${i * lineHeightPx}`);
          text.setAttribute("font-family", getFontFamilyString(element));
          text.setAttribute("font-size", `${element.fontSize}px`);
          text.setAttribute("fill", element.strokeColor);
          text.setAttribute("text-anchor", textAnchor);
          text.setAttribute("style", "white-space: pre;");
          text.setAttribute("direction", direction);
          text.setAttribute("dominant-baseline", "text-before-edge");
          node.appendChild(text);
        }

        const g = maybeWrapNodesInFrameClipPath(
          element,
          root,
          [node],
          renderConfig.frameRendering,
        );

        addToRoot(g || node, element);
      } else {
        // @ts-ignore
        throw new Error(`Unimplemented type ${element.type}`);
      }
    }
  }
};

export const pathsCache = new WeakMap<ExcalidrawFreeDrawElement, Path2D>([]);

export function generateFreeDrawShape(element: ExcalidrawFreeDrawElement) {
  const svgPathData = getFreeDrawSvgPath(element);
  const path = new Path2D(svgPathData);
  pathsCache.set(element, path);
  return path;
}

export function getFreeDrawPath2D(element: ExcalidrawFreeDrawElement) {
  return pathsCache.get(element);
}

export function getFreeDrawSvgPath(element: ExcalidrawFreeDrawElement) {
  // If input points are empty (should they ever be?) return a dot
  const inputPoints = element.simulatePressure
    ? element.points
    : element.points.length
    ? element.points.map(([x, y], i) => [x, y, element.pressures[i]])
    : [[0, 0, 0.5]];

  // Consider changing the options for simulated pressure vs real pressure
  const options: StrokeOptions = {
    simulatePressure: element.simulatePressure,
    size: element.strokeWidth * 4.25,
    thinning: 0.6,
    smoothing: 0.5,
    streamline: 0.5,
    easing: (t) => Math.sin((t * Math.PI) / 2), // https://easings.net/#easeOutSine
    last: !!element.lastCommittedPoint, // LastCommittedPoint is added on pointerup
  };

  return getSvgPathFromStroke(getStroke(inputPoints as number[][], options));
}

function med(A: number[], B: number[]) {
  return [(A[0] + B[0]) / 2, (A[1] + B[1]) / 2];
}

// Trim SVG path data so number are each two decimal points. This
// improves SVG exports, and prevents rendering errors on points
// with long decimals.
const TO_FIXED_PRECISION = /(\s?[A-Z]?,?-?[0-9]*\.[0-9]{0,2})(([0-9]|e|-)*)/g;

function getSvgPathFromStroke(points: number[][]): string {
  if (!points.length) {
    return "";
  }

  const max = points.length - 1;

  return points
    .reduce(
      (acc, point, i, arr) => {
        if (i === max) {
          acc.push(point, med(point, arr[0]), "L", arr[0], "Z");
        } else {
          acc.push(point, med(point, arr[i + 1]));
        }
        return acc;
      },
      ["M", points[0], "Q"],
    )
    .join(" ")
    .replace(TO_FIXED_PRECISION, "$1");
}<|MERGE_RESOLUTION|>--- conflicted
+++ resolved
@@ -13,11 +13,8 @@
   isInitializedImageElement,
   isArrowElement,
   hasBoundTextElement,
-<<<<<<< HEAD
-  isEmbeddableElement,
-=======
+  isFrameLikeElement,
   isMagicFrameElement,
->>>>>>> dd8a7d41
 } from "../element/typeChecks";
 import { getElementAbsoluteCoords } from "../element/bounds";
 import type { RoughCanvas } from "roughjs/bin/canvas";
@@ -525,7 +522,7 @@
     if (
       "scale" in elementWithCanvas.element &&
       !isPendingImageElement(element, renderConfig) &&
-      !isEmbeddableElement(element)
+      !isFrameLikeElement(element)
     ) {
       context.scale(
         elementWithCanvas.element.scale[0],
