--- conflicted
+++ resolved
@@ -43,11 +43,8 @@
   renderSidebars: () => JSX.Element | null;
   device: Device;
   renderMenu: () => React.ReactNode;
-<<<<<<< HEAD
   onContextMenu?: (event: React.MouseEvent, source: string) => void;
-=======
   welcomeScreenCenter: UIWelcomeScreenComponents["Center"];
->>>>>>> d0b33d35
 };
 
 export const MobileMenu = ({
@@ -64,11 +61,8 @@
   renderSidebars,
   device,
   renderMenu,
-<<<<<<< HEAD
   onContextMenu,
-=======
   welcomeScreenCenter,
->>>>>>> d0b33d35
 }: MobileMenuProps) => {
   const renderToolbar = () => {
     return (
